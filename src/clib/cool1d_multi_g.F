--- conflicted
+++ resolved
@@ -438,15 +438,10 @@
 
 !                    Photoelectric heating by UV-irradiated dust
 
-<<<<<<< HEAD
-     &             + real(igammah, DKIND)*gammaha_eff*
-     &           (HI(i,j,k)+HII(i,j,k))*dom_inv
+     &             + real(igammah, DKIND) * gammaha_eff *
+     &           (HI(i,j,k) + HII(i,j,k)) * dom_inv
 
      &             )
-=======
-     &             + real(igammah, DKIND)*gammaha_eff*(HI(i,j,k)+
-     &             HII(i,j,k)) * dom_inv)
->>>>>>> 4d66ea2a
 
          if (edot(i) .ne. edot(i)) then
             write(6,*) 'NaN in edot[1]: ', i, j, k, edot(i), 
