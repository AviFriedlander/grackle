--- conflicted
+++ resolved
@@ -71,28 +71,11 @@
         double *metHeating, int *clnew,
         int *iVheat, int *iMheat, gr_float *Vheat, gr_float *Mheat);
 
-<<<<<<< HEAD
-int _calculate_cooling_time(chemistry_data *my_chemistry,
-                            chemistry_data_storage *my_rates,
-                            code_units *my_units,
-                            int grid_rank, int *grid_dimension,
-                            int *grid_start, int *grid_end,
-                            gr_float *density, gr_float *internal_energy,
-                            gr_float *x_velocity, gr_float *y_velocity, gr_float *z_velocity,
-                            gr_float *HI_density, gr_float *HII_density, gr_float *HM_density,
-                            gr_float *HeI_density, gr_float *HeII_density, gr_float *HeIII_density,
-                            gr_float *H2I_density, gr_float *H2II_density,
-                            gr_float *DI_density, gr_float *DII_density, gr_float *HDI_density,
-                            gr_float *e_density, gr_float *metal_density, gr_float *dust_density,
-                            gr_float *cooling_time, gr_float *RT_heating_rate,
-                            gr_float *volumetric_heating_rate, gr_float *specific_heating_rate)
-=======
 int local_calculate_cooling_time(chemistry_data *my_chemistry,
                                  chemistry_data_storage *my_rates,
                                  code_units *my_units,
                                  grackle_field_data *my_fields,
                                  gr_float *cooling_time)
->>>>>>> 28102098
 {
  
   /* Return if this doesn't concern us. */
@@ -173,38 +156,6 @@
        my_fields->HeII_density,
        my_fields->HeIII_density,
        cooling_time,
-<<<<<<< HEAD
-       grid_dimension, grid_dimension+1, grid_dimension+2,
-       &my_chemistry->NumberOfTemperatureBins, &my_units->comoving_coordinates,
-       &my_chemistry->primordial_chemistry, &metal_field_present, &my_chemistry->metal_cooling, 
-       &my_chemistry->h2_on_dust, &my_chemistry->use_dust_density_field,
-       &grid_rank, grid_start, grid_start+1, grid_start+2,
-       grid_end, grid_end+1, grid_end+2,
-       &my_chemistry->ih2co, &my_chemistry->ipiht, &my_chemistry->photoelectric_heating,
-       &my_units->a_value, &my_chemistry->TemperatureStart, &my_chemistry->TemperatureEnd,
-       &temperature_units, &co_length_units, &my_units->a_units, 
-       &co_density_units, &my_units->time_units,
-       &my_chemistry->Gamma, &my_chemistry->HydrogenFractionByMass,
-       &my_chemistry->SolarMetalFractionByMass, &my_chemistry->local_dust_to_gas_ratio,
-       my_rates->ceHI, my_rates->ceHeI, my_rates->ceHeII, my_rates->ciHI,
-       my_rates->ciHeI, my_rates->ciHeIS, my_rates->ciHeII, my_rates->reHII,
-       my_rates->reHeII1, my_rates->reHeII2, my_rates->reHeIII,
-       my_rates->brem, &my_rates->comp, &my_rates->gammah,
-       &my_uvb_rates.comp_xray, &my_uvb_rates.temp_xray,
-       &my_uvb_rates.piHI, &my_uvb_rates.piHeI, &my_uvb_rates.piHeII,
-       HM_density, H2I_density, H2II_density,
-       DI_density, DII_density, HDI_density, metal_density, dust_density,
-       my_rates->hyd01k, my_rates->h2k01, my_rates->vibh,
-       my_rates->roth, my_rates->rotl,
-       my_rates->GP99LowDensityLimit, my_rates->GP99HighDensityLimit,
-       my_rates->HDlte, my_rates->HDlow,
-       my_rates->GAHI, my_rates->GAH2, my_rates->GAHe, my_rates->GAHp,
-       my_rates->GAel, my_rates->H2LTE, my_rates->gas_grain,
-       &my_chemistry->self_shielding_method, &my_uvb_rates.crsHI,
-       &my_uvb_rates.crsHeI, &my_uvb_rates.crsHeII,
-       &my_uvb_rates.k24, &my_uvb_rates.k26,
-       &my_chemistry->use_radiative_transfer, RT_heating_rate,
-=======
        my_fields->grid_dimension,
        my_fields->grid_dimension+1,
        my_fields->grid_dimension+2,
@@ -214,6 +165,7 @@
        &metal_field_present,
        &my_chemistry->metal_cooling,
        &my_chemistry->h2_on_dust,
+       &my_chemistry->use_dust_density_field,
        &(my_fields->grid_rank),
        my_fields->grid_start,
        my_fields->grid_start+1,
@@ -235,6 +187,7 @@
        &my_chemistry->Gamma,
        &my_chemistry->HydrogenFractionByMass,
        &my_chemistry->SolarMetalFractionByMass,
+       &my_chemistry->local_dust_to_gas_ratio,
        my_rates->ceHI,
        my_rates->ceHeI,
        my_rates->ceHeII,
@@ -261,6 +214,7 @@
        my_fields->DII_density,
        my_fields->HDI_density,
        my_fields->metal_density,
+       my_fields->dust_density,
        my_rates->hyd01k,
        my_rates->h2k01,
        my_rates->vibh,
@@ -285,7 +239,6 @@
        &my_uvb_rates.k26,
        &my_chemistry->use_radiative_transfer,
        my_fields->RT_heating_rate,
->>>>>>> 28102098
        &my_chemistry->h2_optical_depth_approximation,
        &my_chemistry->cie_cooling, my_rates->cieco,
        &my_chemistry->cmb_temperature_floor,
@@ -332,32 +285,11 @@
                             gr_float *HeI_density, gr_float *HeII_density, gr_float *HeIII_density,
                             gr_float *H2I_density, gr_float *H2II_density,
                             gr_float *DI_density, gr_float *DII_density, gr_float *HDI_density,
-                            gr_float *e_density, gr_float *metal_density,
+                            gr_float *e_density, gr_float *metal_density, gr_float *dust_density,
                             gr_float *cooling_time, gr_float *RT_heating_rate,
                             gr_float *volumetric_heating_rate, gr_float *specific_heating_rate)
 {
 
-<<<<<<< HEAD
-  if (_calculate_cooling_time(my_chemistry, my_rates, my_units,
-                              my_fields->grid_rank, my_fields->grid_dimension,
-                              my_fields->grid_start, my_fields->grid_end,
-                              my_fields->density, my_fields->internal_energy,
-                              my_fields->x_velocity, my_fields->y_velocity,
-                              my_fields->z_velocity,
-                              my_fields->HI_density, my_fields->HII_density,
-                              my_fields->HM_density,
-                              my_fields->HeI_density, my_fields->HeII_density,
-                              my_fields->HeIII_density,
-                              my_fields->H2I_density, my_fields->H2II_density,
-                              my_fields->DI_density, my_fields->DII_density,
-                              my_fields->HDI_density,
-                              my_fields->e_density, my_fields->metal_density,
-                              my_fields->dust_density,
-                              cooling_time, my_fields->RT_heating_rate,
-                              my_fields->volumetric_heating_rate,
-                              my_fields->specific_heating_rate) == FAIL) {
-    fprintf(stderr, "Error in _calculate_cooling_time.\n");
-=======
   grackle_field_data my_fields;
   my_fields.grid_rank                = grid_rank;
   my_fields.grid_dimension           = grid_dimension;
@@ -381,6 +313,7 @@
   my_fields.HDI_density              = HDI_density;
   my_fields.e_density                = e_density;
   my_fields.metal_density            = metal_density;
+  my_fields.dust_density             = dust_density;
   my_fields.volumetric_heating_rate  = volumetric_heating_rate;
   my_fields.specific_heating_rate    = specific_heating_rate;
   my_fields.RT_heating_rate          = RT_heating_rate;
@@ -388,7 +321,6 @@
   if (local_calculate_cooling_time(my_chemistry, my_rates, my_units,
                                    &my_fields, cooling_time) == FAIL) {
     fprintf(stderr, "Error in local_calculate_cooling_time.\n");
->>>>>>> 28102098
     return FAIL;
   }
   return SUCCESS;
