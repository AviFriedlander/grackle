#include "phys_const.def"

!=======================================================================
!///////////////////  SUBROUTINE SOLVE_RATE_COOL_G  \\\\\\\\\\\\\\\\\\\\\

      subroutine solve_rate_cool_g(icool, d, e, u, v, w, de,
     &                HI, HII, HeI, HeII, HeIII,
     &                in, jn, kn, nratec, iexpand, 
     &                ispecies, imetal, imcool, idust, idim,
     &                is, js, ks, ie, je, ke, ih2co, ipiht, igammah,
     &                dt, aye, temstart, temend, 
     &                utem, uxyz, uaye, urho, utim,
     &                gamma, fh, dtoh, z_solar,
     &                k1a, k2a, k3a, k4a, k5a, k6a, k7a, k8a, k9a, k10a,
     &                k11a, k12a, k13a, k13dda, k14a, k15a,
     &                k16a, k17a, k18a, k19a, k22a,
     &                k24, k25, k26, k27, k28, k29, k30, k31,
     &                k50a, k51a, k52a, k53a, k54a, k55a, k56a,
     &                k57a, k58a,
     &                ndratec, dtemstart, dtemend, h2dusta,
     &                ncrna, ncrd1a, ncrd2a,
     &                ceHIa, ceHeIa, ceHeIIa, ciHIa, ciHeIa, 
     &                ciHeISa, ciHeIIa, reHIIa, reHeII1a, 
     &                reHeII2a, reHeIIIa, brema, compa, gammaha,
     &                comp_xraya, comp_temp, piHI, piHeI, piHeII,
     &                HM, H2I, H2II, DI, DII, HDI, metal,
     &                hyd01ka, h2k01a, vibha, rotha, rotla, 
     &                gpldla, gphdla, hdltea, hdlowa,
     &                gaHIa, gaH2a, gaHea, gaHpa, gaela, 
     &                h2ltea, gasgra, 
     &                iradshield, avgsighi, avgsighei, avgsigheii,
     &                iradtrans, iradcoupled, iradstep,
     &                irt_honly, kphHI, kphHeI, kphHeII, kdissH2I,
     &                photogamma,
     &                ierr,
     &                ih2optical, iciecool, ithreebody, ciecoa, 
     &                icmbTfloor, iClHeat, clEleFra,
     &                priGridRank, priGridDim,
     &                priPar1, priPar2, priPar3, priPar4, priPar5,
     &                priDataSize, priCooling, priHeating, priMMW,
     &                metGridRank, metGridDim,
     &                metPar1, metPar2, metPar3, metPar4, metPar5,
     &                metDataSize, metCooling, metHeating, clnew,
     &                iVheat, iMheat, Vheat, Mheat)

!
!  SOLVE MULTI-SPECIES RATE EQUATIONS AND RADIATIVE COOLING
!
!  written by: Yu Zhang, Peter Anninos and Tom Abel
!  date:       
!  modified1:  January, 1996 by Greg Bryan; converted to KRONOS
!  modified2:  October, 1996 by GB; adapted to AMR
!  modified3:  May,     1999 by GB and Tom Abel, 3bodyH2, solver, HD
!  modified4:  June,    2005 by GB to solve rate & cool at same time
!  modified5:  April,   2009 by JHW to include radiative transfer
!  modified6:  September, 2009 by BDS to include cloudy cooling
!
!  PURPOSE:
!    Solve the multi-species rate and cool equations.
!
!  INPUTS:
!    icool    - flag to update energy from radiative cooling
!    in,jn,kn - dimensions of 3D fields
!
!    d        - total density field
!    de       - electron density field
!    HI,HII   - H density fields (neutral & ionized)
!    HeI/II/III - He density fields
!    DI/II    - D density fields (neutral & ionized)
!    HDI      - neutral HD molecule density field
!    HM       - H- density field
!    H2I      - H_2 (molecular H) density field
!    H2II     - H_2+ density field
!    kph*     - photoionization fields
!    gamma*   - photoheating fields
!
!    is,ie    - start and end indices of active region (zero based)
!    iexpand  - comoving coordinates flag (0 = off, 1 = on)
!    idim     - dimensionality (rank) of problem
!    ispecies - chemistry module (1 - H/He only, 2 - molecular H, 3 - D) 
!    imetal   - flag if metal field is active (0 = no, 1 = yes)
!    imcool   - flag if there is metal cooling
!    idust    - flag for H2 formation on dust grains
!    ih2co    - flag to include H2 cooling (1 = on, 0 = off)
!    ipiht    - flag to include photoionization heating (1 = on, 0 = off)
!    iradshield - flag for approximate self-shielding of UV background
!    avgsighi   - spectrum averaged ionization crs for HI for use with shielding
!    avgsighei  - spectrum averaged ionization crs for HeI for use with shielding
!    avgsigheii - spectrum averaged ionization crs for HeII for use with shielding
!    iradtrans - flag to include radiative transfer (1 = on, 0 = off)
!    iradcoupled - flag to indicate coupled radiative transfer
!    iradstep  - flag to indicate intermediate coupled radiative transfer timestep
!    irt_honly - flag to indicate applying RT ionization and heating to HI only

!    fh       - Hydrogen mass fraction (typically 0.76)
!    dtoh     - Deuterium to H mass ratio
!    z_solar  - Solar metal mass fraction
!    dt       - timestep to integrate over
!    aye      - expansion factor (in code units)
!
!    utim     - time units (i.e. code units to CGS conversion factor)
!    uaye     - expansion factor conversion factor (uaye = 1/(1+zinit))
!    urho     - density units
!    uxyz     - length units
!    utem     - temperature(-like) units
!
!    temstart, temend - start and end of temperature range for rate table
!    nratec   - dimensions of chemical rate arrays (functions of temperature)
!    dtemstart, dtemend - start and end of dust temperature range
!    ndratec  - extra dimension for H2 formation on dust rate (dust temperature)
!
!    icmbTfloor - flag to include temperature floor from cmb
!    iClHeat    - flag to include cloudy heating
!    priGridRank - rank of cloudy primordial cooling data grid
!    priGridDim  - array containing dimensions of cloudy primordial data
!    priPar1, priPar2, priPar3 - arrays containing primordial grid parameter values
!    priDataSize - total size of flattened 1D primordial cooling data array
!    priCooling  - primordial cooling data
!    priHeating  - primordial heating data
!    priMMW      - primordial mmw data
!    metGridRank - rank of cloudy metal cooling data grid
!    metGridDim  - array containing dimensions of cloudy metal data
!    metPar1, metPar2, metPar3 - arrays containing metal grid parameter values
!    metDataSize - total size of flattened 1D metal cooling data array
!    metCooling  - metal cooling data
!    metHeating  - metal heating data
!    iVheat      - flag for using volumetric heating rate
!    iMheat      - flag for using specific heating rate
!    Vheat       - array of volumetric heating rates
!    Mheat       - array of specific heating rates
!
!  OUTPUTS:
!    update chemical rate densities (HI, HII, etc)
!
!  PARAMETERS:
!    itmax   - maximum allowed sub-cycle iterations
!    mh      - H mass in cgs units
!
!-----------------------------------------------------------------------

      implicit NONE
#include "grackle_fortran_types.def"
#ifdef _OPENMP
#include "omp_lib.h"
#endif

!  General Arguments

      integer icool, in, jn, kn, is, js, ks, ie, je, ke, nratec, 
     &        iexpand, ih2co, ipiht, ispecies, imetal, idim,
     &        ierr, imcool, idust, 
     &        igammah, ih2optical, iciecool, ithreebody,
     &        ndratec, clnew, iVheat, iMheat, iradshield,
     &        iradtrans, iradcoupled, iradstep, irt_honly

      real*8  dt, aye, temstart, temend, gamma,
     &        utim, uxyz, uaye, urho, utem, fh, dtoh, z_solar, 
     &        dtemstart, dtemend, clEleFra

!  Density, energy and velocity fields fields

      R_PREC  de(in,jn,kn),   HI(in,jn,kn),   HII(in,jn,kn),
     &        HeI(in,jn,kn), HeII(in,jn,kn), HeIII(in,jn,kn),
     &        HM(in,jn,kn),  H2I(in,jn,kn), H2II(in,jn,kn),
     &        DI(in,jn,kn),  DII(in,jn,kn), HDI(in,jn,kn),
     &        d(in,jn,kn),     e(in,jn,kn),
     &        u(in,jn,kn),    v(in,jn,kn),     w(in,jn,kn),
     &        metal(in,jn,kn), Vheat(in,jn,kn), Mheat(in,jn,kn)

!  Radiative transfer fields

      R_PREC  kphHI(in,jn,kn), kphHeI(in,jn,kn), kphHeII(in,jn,kn),
     &        kdissH2I(in,jn,kn), photogamma(in,jn,kn)

!  Cooling tables (coolings rates as a function of temperature)

      real*8  hyd01ka(nratec), h2k01a(nratec), vibha(nratec), 
     &        rotha(nratec), rotla(nratec), gpldla(nratec),
     &        gphdla(nratec), hdltea(nratec), hdlowa(nratec),
     &        gaHIa(nratec), gaH2a(nratec), gaHea(nratec),
     &        gaHpa(nratec), gaela(nratec), h2ltea(nratec),
     &        gasgra(nratec), ciecoa(nratec),
     &        ceHIa(nratec), ceHeIa(nratec), ceHeIIa(nratec),
     &        ciHIa(nratec), ciHeIa(nratec), ciHeISa(nratec), 
     &        ciHeIIa(nratec), reHIIa(nratec), reHeII1a(nratec), 
     &        reHeII2a(nratec), reHeIIIa(nratec), brema(nratec),
     &        compa, piHI, piHeI, piHeII, comp_xraya, comp_temp,
     &        gammaha 

      real*8  avgsighi, avgsighei, avgsigheii

!  Chemistry tables (rates as a function of temperature)

      real*8 k1a (nratec), k2a (nratec), k3a (nratec), k4a (nratec), 
     &       k5a (nratec), k6a (nratec), k7a (nratec), k8a (nratec), 
     &       k9a (nratec), k10a(nratec), k11a(nratec), k12a(nratec), 
     &       k13a(nratec), k14a(nratec), k15a(nratec), k16a(nratec), 
     &       k17a(nratec), k18a(nratec), k19a(nratec), k22a(nratec),
     &       k50a(nratec), k51a(nratec), k52a(nratec), k53a(nratec),
     &       k54a(nratec), k55a(nratec), k56a(nratec),
     &       k57a(nratec), k58a(nratec),
     &       k13dda(nratec, 14), h2dusta(nratec, ndratec),
     &       ncrna(nratec), ncrd1a(nratec), ncrd2a(nratec),
     &       k24, k25, k26, k27, k28, k29, k30, k31

!  Cloudy cooling data

      integer icmbTfloor, iClHeat
      integer*8 priGridRank, priDataSize,
     &     metGridRank, metDataSize,
     &     priGridDim(priGridRank), metGridDim(metGridRank)
      real*8 priPar1(priGridDim(1)), priPar2(priGridDim(2)), 
     &     priPar3(priGridDim(3)), priPar4(priGridDim(4)),
     &     priPar5(priGridDim(5)),
     &     metPar1(metGridDim(1)), metPar2(metGridDim(2)), 
     &     metPar3(metGridDim(3)), metPar4(metGridDim(4)),
     &     metPar5(metGridDim(5)),
     &     priCooling(priDataSize), priHeating(priDataSize),
     &     priMMW(priDataSize),
     &     metCooling(metDataSize), metHeating(metDataSize)

!  Parameters

      integer itmax
      parameter (itmax = 10000)

#ifdef CONFIG_BFLOAT_4
      R_PREC tolerance
      parameter (tolerance = 1.0e-05_RKIND)
#endif

#ifdef CONFIG_BFLOAT_8
      R_PREC tolerance
      parameter (tolerance = 1.0e-10_RKIND)
#endif

      real*8 mh
      parameter (mh = mass_h)

!  Locals

      integer i, j, k, iter
      integer t, dj, dk
      real*8 ttmin, dom, energy, comp1, comp2
      real*8 coolunit, dbase1, tbase1, xbase1, chunit, uvel
      real*8 heq1, heq2, eqk221, eqk222, eqk131, eqk132,
     &       eqt1, eqt2, eqtdef, dheq, heq, dlogtem

!  row temporaries

      integer*8 indixe(in)
      real*8 t1(in), t2(in), logtem(in), tdef(in),
     &       dtit(in), ttot(in), p2d(in), tgas(in), tgasold(in),
     &       tdust(in), metallicity(in), rhoH(in), olddtit

!  Rate equation row temporaries

      real*8 HIp(in), HIIp(in), HeIp(in), HeIIp(in), HeIIIp(in),
     &       HMp(in), H2Ip(in), H2IIp(in),
     &       dep(in), dedot(in),HIdot(in), dedot_prev(in),
     &       DIp(in), DIIp(in), HDIp(in), HIdot_prev(in),
     &       k24shield(in), k25shield(in), k26shield(in),
     &       k1 (in), k2 (in), k3 (in), k4 (in), k5 (in),
     &       k6 (in), k7 (in), k8 (in), k9 (in), k10(in),
     &       k11(in), k12(in), k13(in), k14(in), k15(in),
     &       k16(in), k17(in), k18(in), k19(in), k22(in),
     &       k50(in), k51(in), k52(in), k53(in), k54(in),
     &       k55(in), k56(in), k57(in), k58(in),
     &       k13dd(in, 14), h2dust(in),
     &       ncrn(in), ncrd1(in), ncrd2(in)

!  Cooling/heating row locals

      real*8 ceHI(in), ceHeI(in), ceHeII(in),
     &       ciHI(in), ciHeI(in), ciHeIS(in), ciHeII(in),
     &       reHII(in), reHeII1(in), reHeII2(in), reHeIII(in),
     &       brem(in), edot(in)
      real*8 hyd01k(in), h2k01(in), vibh(in), roth(in), rotl(in),
     &       gpldl(in), gphdl(in), hdlte(in), hdlow(in), cieco(in)

!  Iteration mask

      logical itmask(in)
!
!\\\\\\\\\\\\\\\\\\\\\\\\\\\\\\\\\\\\\\/////////////////////////////////
!=======================================================================

!     Set error indicator

      ierr = 0
      
!     Set units

      dom      = urho*(aye**3)/mh
      tbase1   = utim
      xbase1   = uxyz/(aye*uaye)    ! uxyz is [x]*a      = [x]*[a]*a'        '
      dbase1   = urho*(aye*uaye)**3 ! urho is [dens]/a^3 = [dens]/([a]*a')^3 '
      coolunit = (uaye**5 * xbase1**2 * mh**2) / (tbase1**3 * dbase1)
      uvel     = uxyz / utim
c      chunit = (7.17775e-12_DKIND)/(2._DKIND*uvel*uvel*mh)   ! 4.5 eV per H2 formed
      chunit = (1.60218e-12_DKIND)/(2._DKIND*uvel*uvel*mh)   ! 1 eV per H2 formed

      dlogtem = (log(temend) - log(temstart))/real(nratec-1, DKIND)

!  Convert densities from comoving to proper

      if (iexpand .eq. 1) then

         call scale_fields_g(d, de, HI, HII, HeI, HeII, HeIII,
     &                  HM, H2I, H2II, DI, DII, HDI, metal,
     &                  is, ie, js, je, ks, ke,
     &                  in, jn, kn, ispecies, imetal, aye**(-3))

      endif

      call ceiling_species_g(d, de, HI, HII, HeI, HeII, HeIII,
     &                     HM, H2I, H2II, DI, DII, HDI, metal,
     &                     is, ie, js, je, ks, ke,
     &                     in, jn, kn, ispecies, imetal)


!  Loop over zones, and do an entire i-column in one go
      dk = ke - ks + 1
      dj = je - js + 1

! parallelize the k and j loops with OpenMP
! flat j and k loops for better parallelism
#ifdef _OPENMP
! ierr is declared as shared and should be modified with atomic operation
!$omp parallel do schedule(runtime) private(
!$omp&   i, j, k, iter,
!$omp&   ttmin, energy, comp1, comp2,
!$omp&   heq1, heq2, eqk221, eqk222, eqk131, eqk132,
!$omp&   eqt1, eqt2, eqtdef, dheq, heq,
!$omp&   indixe,
!$omp&   t1, t2, logtem, tdef,
!$omp&   dtit, ttot, p2d, tgas, tgasold,
!$omp&   tdust, metallicity, rhoH, olddtit,
!$omp&   HIp, HIIp, HeIp, HeIIp, HeIIIp,
!$omp&   HMp, H2Ip, H2IIp,
!$omp&   dep, dedot,HIdot, dedot_prev,
!$omp&   DIp, DIIp, HDIp, HIdot_prev,
!$omp&   k24shield, k25shield, k26shield,
!$omp&   k1 , k2 , k3 , k4 , k5,
!$omp&   k6 , k7 , k8 , k9 , k10,
!$omp&   k11, k12, k13, k14, k15,
!$omp&   k16, k17, k18, k19, k22,
!$omp&   k50, k51, k52, k53, k54,
!$omp&   k55, k56, k13dd, h2dust,
!$omp&   ncrn, ncrd1, ncrd2,
!$omp&   ceHI, ceHeI, ceHeII,
!$omp&   ciHI, ciHeI, ciHeIS, ciHeII,
!$omp&   reHII, reHeII1, reHeII2, reHeIII,
!$omp&   brem, edot,
!$omp&   hyd01k, h2k01, vibh, roth, rotl,
!$omp&   gpldl, gphdl, hdlte, hdlow, cieco,
!$omp&   itmask )
#endif // #ifdef _OPENMP
      do t = 0, dk*dj-1
        k = t/dj      + ks+1
        j = mod(t,dj) + js+1

!       tolerance = 1.0e-06_DKIND * dt

!     Initialize iteration mask to true for all cells.

         do i = is+1, ie+1
            itmask(i) = .true.
         enddo

!      If we are using coupled radiation with intermediate stepping,
!      set iteration mask to include only cells with radiation in the
!      intermediate coupled chemistry / energy step 
         if (iradtrans .eq. 1) then
            if (iradcoupled .eq. 1 .and. iradstep .eq. 1) then
               do i = is+1, ie+1
                  if (kphHI(i,j,k) .gt. 0) then
                      itmask(i) = .true.
                  else
                      itmask(i) = .false.
                  endif
               enddo
            endif

!      Normal rate solver, but don't double count cells with radiation
            if (iradcoupled .eq. 1 .and. iradstep .eq. 0) then
               do i = is+1, ie + 1
                  if (kphHI(i,j,k) .gt. 0) then
                     itmask(i) = .false.
                  else
                     itmask(i) = .true.
                  endif
               enddo
            endif
         endif ! end rad trans check (divergent from original code)
          


!        Set time elapsed to zero for each cell in 1D section

         do i = is+1, ie+1
            ttot(i) = 0._DKIND
         enddo

!        ------------------ Loop over subcycles ----------------

         do iter = 1, itmax

            do i = is+1, ie+1
               if (itmask(i)) then
                  dtit(i) = huge8
               endif
            enddo

!           Compute the cooling rate, tgas, tdust, and metallicity for this row

            call cool1d_multi_g(
     &                d, e, u, v, w, de, HI, HII, HeI, HeII, HeIII,
     &                in, jn, kn, nratec, 
     &                iexpand, ispecies, imetal, imcool, idust, idim,
     &                is, ie, j, k, ih2co, ipiht, iter, igammah,
     &                aye, temstart, temend, z_solar,
     &                utem, uxyz, uaye, urho, utim,
     &                gamma, fh,
     &                ceHIa, ceHeIa, ceHeIIa, ciHIa, ciHeIa, 
     &                ciHeISa, ciHeIIa, reHIIa, reHeII1a, 
     &                reHeII2a, reHeIIIa, brema, compa, gammaha,
     &                comp_xraya, comp_temp,
     &                piHI, piHeI, piHeII, comp1, comp2,
     &                HM, H2I, H2II, DI, DII, HDI, metal,
     &                hyd01ka, h2k01a, vibha, rotha, rotla,
     &                hyd01k, h2k01, vibh, roth, rotl,
     &                gpldla, gphdla, gpldl, gphdl,
     &                hdltea, hdlowa, hdlte, hdlow,
     &                gaHIa, gaH2a, gaHea, gaHpa, gaela,
     &                h2ltea, gasgra,
     &                ceHI, ceHeI, ceHeII, ciHI, ciHeI, ciHeIS, ciHeII,
     &                reHII, reHeII1, reHeII2, reHeIII, brem,
     &                indixe, t1, t2, logtem, tdef, edot,
     &                tgas, tgasold, p2d, tdust, metallicity, rhoH, 
     &                iradshield, avgsighi, avgsighei, avgsigheii,
     &                k24, k26,
     &                iradtrans, photogamma,
     &                ih2optical, iciecool, ciecoa, cieco,
     &                icmbTfloor, iClHeat, clEleFra,
     &                priGridRank, priGridDim,
     &                priPar1, priPar2, priPar3, priPar4, priPar5,
     &                priDataSize, priCooling, priHeating, priMMW,
     &                metGridRank, metGridDim,
     &                metPar1, metPar2, metPar3, metPar4, metPar5,
     &                metDataSize, metCooling, metHeating, clnew,
     &                iVheat, iMheat, Vheat, Mheat,
     &                itmask)

            if (ispecies .gt. 0) then

!        Look-up rates as a function of temperature for 1D set of zones
!         (maybe should add itmask to this call)

            call lookup_cool_rates1d_g(temstart, temend, nratec, j, k,
     &               is, ie, ithreebody,
     &               in, jn, kn, ispecies, idust, iradshield,
     &             tgas, HI, HII, HeI, HeII, HeIII, tdust, metallicity, 
     &               k1a, k2a, k3a, k4a, k5a, k6a, k7a, k8a, k9a, k10a,
     &               k11a, k12a, k13a, k13dda, k14a, k15a, k16a,
     &               k17a, k18a, k19a, k22a,
     &               k50a, k51a, k52a, k53a, k54a, k55a, k56a, 
     &               k57a, k58a, ndratec, dtemstart, dtemend, h2dusta, 
     &               ncrna, ncrd1a, ncrd2a, 
     &               avgsighi, avgsighei, avgsigheii, piHI, piHeI,
     &               k1, k2, k3, k4, k5, k6, k7, k8, k9, k10,
     &               k11, k12, k13, k14, k15, k16, k17, k18,
     &               k19, k22, k24, k25, k26, 
     &               k50, k51, k52, k53, k54, k55, k56, k57,
     &               k58, k13dd, k24shield, k25shield, k26shield,
     &               h2dust, ncrn, ncrd1, ncrd2, 
     &               t1, t2, tdef, logtem, indixe, 
     &               dom, coolunit, tbase1, itmask)

!           Compute dedot and HIdot, the rates of change of de and HI
!             (should add itmask to this call)

            call rate_timestep_g(dedot, HIdot, ispecies, idust,
     &                     de, HI, HII, HeI, HeII, HeIII, d,
     &                     HM, H2I, H2II,
     &                     in, jn, kn, is, ie, j, k, 
     &                     k1, k2, k3, k4, k5, k6, k7, k8, k9, k10, k11,
     &                     k12, k13, k14, k15, k16, k17, k18, k19, k22,
     &                     k24, k25, k26, k27, k28, k29, k30, k31,
     &                     k50, k51, k52, k53, k54, k55, k56, k57, k58, 
     &                     h2dust, ncrn, ncrd1, ncrd2, rhoH, 
     &                     k24shield, k25shield, k26shield,
     &                     iradtrans, irt_honly, kphHI, kphHeI, kphHeII, kdissH2I,
     &                     itmask, edot, chunit, dom)

!           Find timestep that keeps relative chemical changes below 10%

            do i = is+1, ie+1
               if (itmask(i)) then
!              Bound from below to prevent numerical errors
               
	       if (abs(dedot(i)) .lt. tiny8) 
     &             dedot(i) = min(tiny,de(i,j,k))
	       if (abs(HIdot(i)) .lt. tiny8)
     &             HIdot(i) = min(tiny,HI(i,j,k))

!              If the net rate is almost perfectly balanced then set
!                  it to zero (since it is zero to available precision)

               if (min(abs(k1(i)* de(i,j,k)*HI(i,j,k)),
     &                 abs(k2(i)*HII(i,j,k)*de(i,j,k)))/
     &             max(abs(dedot(i)),abs(HIdot(i))) .gt.
     &              1.0e6_DKIND) then
                  dedot(i) = tiny8
                  HIdot(i) = tiny8
               endif

!              If the iteration count is high then take the smaller of
!                the calculated dedot and last time step's actual dedot.
!                This is intended to get around the problem of a low
!                electron or HI fraction which is in equilibrium with high
!                individual terms (which all nearly cancel).

               if (iter .gt. 50) then
                  dedot(i) = min(abs(dedot(i)), abs(dedot_prev(i)))
                  HIdot(i) = min(abs(HIdot(i)), abs(HIdot_prev(i)))
               endif

!              compute minimum rate timestep

               olddtit = dtit(i)
               dtit(i) = min(abs(0.1_DKIND*de(i,j,k)/dedot(i)), 
     &              abs(0.1_DKIND*HI(i,j,k)/HIdot(i)),
     &              dt-ttot(i), 0.5_DKIND*dt)

               if (d(i,j,k)*dom .gt. 1e8_DKIND .and. 
     &              edot(i) .gt. 0._DKIND) then
!              Equilibrium value for H is:
!              H = (-1._DKIND / (4*k22)) * (k13 - sqrt(8 k13 k22 rho + k13^2))
!              We now want this to change by 10% or less, but we're only
!              differentiating by dT.  We have de/dt.  We need dT/de.
!              T = (g-1)*p2d*utem/N; tgas == (g-1)(p2d*utem/N)
!              dH_eq / dt = (dH_eq/dT) * (dT/de) * (de/dt)
!              dH_eq / dT (see above; we can calculate the derivative here)
!              dT / de = utem * (gamma - 1._DKIND) / N == tgas / p2d
!              de / dt = edot
!              Now we use our estimate of dT/de to get the estimated
!              difference in the equilibrium
                eqt2 = min(log(tgas(i)) + 0.1_DKIND*dlogtem, t2(i))
                eqtdef = (eqt2 - t1(i))/(t2(i) - t1(i))
                eqk222 = k22a(indixe(i)) +
     &            (k22a(indixe(i)+1) -k22a(indixe(i)))*eqtdef
                eqk132 = k13a(indixe(i)) +
     &            (k13a(indixe(i)+1) -k13a(indixe(i)))*eqtdef
                heq2 = (-1._DKIND / (4._DKIND*eqk222)) * (eqk132-
     &               sqrt(8._DKIND*eqk132*eqk222*
     &               fh*d(i,j,k)+eqk132**2._DKIND))

                eqt1 = max(log(tgas(i)) - 0.1_DKIND*dlogtem, t1(i))
                eqtdef = (eqt1 - t1(i))/(t2(i) - t1(i))
                eqk221 = k22a(indixe(i)) +
     &            (k22a(indixe(i)+1) -k22a(indixe(i)))*eqtdef
                eqk131 = k13a(indixe(i)) +
     &            (k13a(indixe(i)+1) -k13a(indixe(i)))*eqtdef
                heq1 = (-1._DKIND / (4._DKIND*eqk221)) * (eqk131-
     &               sqrt(8._DKIND*eqk131*eqk221*
     &               fh*d(i,j,k)+eqk131**2._DKIND))

                dheq = (abs(heq2-heq1)/(exp(eqt2) - exp(eqt1)))
     &               * (tgas(i)/p2d(i)) * edot(i)
                heq = (-1._DKIND / (4._DKIND*k22(i))) * (k13(i)-
     &               sqrt(8._DKIND*k13(i)*k22(i)*
     &               fh*d(i,j,k)+k13(i)**2._DKIND))
                !write(0,*) heq2, heq1, eqt2, eqt1, tgas(i), p2d(i), 
!     &                     edot(i)
                if (d(i,j,k)*dom.gt.1e18_DKIND.and.i.eq.4) then
#ifdef _OPENMP
!$omp critical
                  write(0,*) HI(i,j,k)/heq, edot(i), tgas(i)
!$omp end critical
#endif
                endif
                dtit(i) = min(dtit(i), 0.1_DKIND*heq/dheq)
              endif
              if (iter.gt.10_DKIND) then
                 dtit(i) = min(olddtit*1.5_DKIND, dtit(i))
              endif

#define DONT_WRITE_COOLING_DEBUG
#ifdef WRITE_COOLING_DEBUG
!              Output some debugging information if required

               if (dtit(i)/dt .lt. 1.0e-2_DKIND .and.
     &             iter .gt. 800 .and.
     &             abs((dt-ttot(i))/dt) .gt. 1.0e-3_DKIND) then
#ifdef _OPENMP
!$omp critical
                  write(4,1000) iter,i,j,k,dtit(i),
     &              ttot(i),dt,de(i,j,k),dedot(i),HI(i,j,k),HIdot(i),
     &              tgas(i), dedot_prev(i), HIdot_prev(i)
                  write(4,1100) HI(i,j,k),HII(i,j,k),
     &              HeI(i,j,k),HeII(i,j,k),HeIII(i,j,k),
     &              HM(i,j,k),H2I(i,j,k),H2II(i,j,k),de(i,j,k)
                  write(4,1100)
     &               -      k1(i) *de(i,j,k)    *HI(i,j,k)  ,
     &               -      k7(i) *de(i,j,k)    *HI(i,j,k),
     &               -      k8(i) *HM(i,j,k)    *HI(i,j,k),
     &               -      k9(i) *HII(i,j,k)   *HI(i,j,k),
     &               -      k10(i)*H2II(i,j,k)  *HI(i,j,k)/2._DKIND,
     &               - 2._DKIND*k22(i)*HI(i,j,k)**2 *HI(i,j,k),
     &               +      k2(i) *HII(i,j,k)   *de(i,j,k) ,
     &               + 2._DKIND*k13(i)*HI(i,j,k)*H2I(i,j,k)/2._DKIND,
     &               +      k11(i)*HII(i,j,k)   *H2I(i,j,k)/2._DKIND,
     &               + 2._DKIND*k12(i)*de(i,j,k)*H2I(i,j,k)/2._DKIND,
     &               +      k14(i)*HM(i,j,k)    *de(i,j,k),
     &               +      k15(i)*HM(i,j,k)    *HI(i,j,k),
     &               + 2._DKIND*k16(i)*HM(i,j,k)    *HII(i,j,k),
     &               + 2._DKIND*k18(i)*H2II(i,j,k)  *de(i,j,k)/2._DKIND,
     &               +      k19(i)*H2II(i,j,k)  *HM(i,j,k)/2._DKIND,
     &               -      k57(i)*HI(i,j,k)    *HI(i,j,k),
     &               -      k58(i)*HI(i,j,k)    *HeI(i,j,k)/4._DKIND
!$omp end critical
#endif
               endif
 1000          format(i5,3(i3,1x),1p,11(e11.3))
 1100          format(1p,22(e11.3))
#endif /* WRITE_COOLING_DEBUG */
            else               ! itmask
               dtit(i) = dt;
            endif
            enddo               ! end loop over i

            endif ! end if (ispecies .gt. 0)

!           Compute maximum timestep for cooling/heating

            do i = is+1, ie+1
               if (itmask(i)) then
!              Set energy per unit volume of this cell based in the pressure
!              (the gamma used here is the right one even for H2 since p2d 
!               is calculated with this gamma).

               energy = max(p2d(i)/(gamma-1._DKIND), tiny8)

!              If the temperature is at the bottom of the temperature look-up 
!              table and edot < 0, then shut off the cooling.

               if (tgas(i) .le. 1.01_DKIND*temstart .and.
     &              edot(i) .lt. 0._DKIND) 
     &              edot(i) = tiny8
	       if (abs(edot(i)) .lt. tiny8) edot(i) = tiny8

!              Compute timestep for 10% change

                  dtit(i) = min(real(abs(0.1_DKIND*
     &              energy/edot(i)), DKIND), 
     &              dt-ttot(i), dtit(i))

               if (dtit(i) .ne. dtit(i)) then
#ifdef _OPENMP
!$omp critical
                 write(6,*) 'HUGE dtit :: ', energy, edot(i), dtit(i),
     &                      dt, ttot(i), abs(0.1_DKIND*energy/edot(i)), 
     &                      real(abs(0.1_DKIND*energy/edot(i)), DKIND)
!$omp end critical
#endif
               endif

#ifdef WRITE_COOLING_DEBUG
!              If the timestep is too small, then output some debugging info

               if (((dtit(i)/dt .lt. 1.0e-2_DKIND .and. iter .gt. 800) 
     &               .or. iter .gt. itmax-100) .and.
     &              abs((dt-ttot(i))/dt) .gt. 1.0e-3_DKIND) then
#ifdef _OPENMP
!$omp critical
                 write(3,2000) i,j,k,iter,e(i,j,k),edot(i),tgas(i),
     &             energy,de(i,j,k),ttot(i),d(i,j,k),e(i,j,k),dtit(i)
!$omp end critical
#endif
               endif
 2000          format(4(i4,1x),1p,10(e14.3))
#endif /* WRITE_COOLING_DEBUG */
            endif   ! itmask
            enddo   ! end loop over i

!           Update total and gas energy

            if (icool .eq. 1) then
            do i = is+1, ie+1
               if (itmask(i)) then
               e(i,j,k)  = e(i,j,k) +
     &                 real(edot(i)/d(i,j,k)*dtit(i), RKIND)
#ifdef WRITE_COOLING_DEBUG
               if (e(i,j,k) .ne. e(i,j,k)) then
#ifdef _OPENMP
!$omp critical
                    write(3,*) edot(i),d(i,j,k),dtit(i)
!$omp end critical
#endif
               endif
#endif /* WRITE_COOLING_DEBUG */

            endif               ! itmask
            enddo
            endif

            if (ispecies .gt. 0) then

!           Solve rate equations with one linearly implicit Gauss-Seidel 
!           sweep of a backward Euler method ---

            call step_rate_g(de, HI, HII, HeI, HeII, HeIII, d,
     &                     HM, H2I, H2II, DI, DII, HDI, dtit,
     &                     in, jn, kn, is, ie, j, k, ispecies, idust,
     &                     k1, k2, k3, k4, k5, k6, k7, k8, k9, k10, k11,
     &                     k12, k13, k14, k15, k16, k17, k18, k19, k22,
     &                     k24, k25, k26, k27, k28, k29, k30, k31,
     &                     k50, k51, k52, k53, k54, k55, k56, k57, k58, 
     &                     h2dust, rhoH,
     &                     k24shield, k25shield, k26shield,
     &                     HIp, HIIp, HeIp, HeIIp, HeIIIp, dep,
     &                     HMp, H2Ip, H2IIp, DIp, DIIp, HDIp,
     &                     dedot_prev, HIdot_prev,
     &                     iradtrans, irt_honly, kphHI, kphHeI, kphHeII, kdissH2I,
     &                     itmask)

            endif

!           Add the timestep to the elapsed time for each cell and find
!            minimum elapsed time step in this row

            ttmin = huge8
            do i = is+1, ie+1
               ttot(i) = min(ttot(i) + dtit(i), dt)
               if (abs(dt-ttot(i)) .lt.
     &              0.001_DKIND*dt) itmask(i) = .false.
               if (ttot(i).lt.ttmin) ttmin = ttot(i)
            enddo

!           If all cells are done (on this slice), then exit

            if (abs(dt-ttmin) .lt. tolerance*dt) go to 9999

!           Next subcycle iteration

         enddo

 9999    continue

!       Abort if iteration count exceeds maximum

         if (iter .gt. itmax) then
#ifdef _OPENMP
!$omp critical
	    write(0,*) 'inside if statement solve rate cool:',is,ie
            write(6,*) 'MULTI_COOL iter > ',itmax,' at j,k =',j,k
            write(0,*) 'FATAL error (2) in MULTI_COOL'
            write(0,'(" dt = ",1pe10.3," ttmin = ",1pe10.3)') dt, ttmin
            write(0,'((16(1pe8.1)))') (dtit(i),i=is+1,ie+1)
            write(0,'((16(1pe8.1)))') (ttot(i),i=is+1,ie+1)
            write(0,'((16(1pe8.1)))') (edot(i),i=is+1,ie+1)
            write(0,'((16(l3)))') (itmask(i),i=is+1,ie+1)
!$omp end critical
#endif
c            WARNING_MESSAGE
         endif

         if (iter .gt. itmax/2) then
#ifdef _OPENMP
!$omp critical
            write(6,*) 'MULTI_COOL iter,j,k =',iter,j,k
!$omp end critical
#endif
         end if
!     
!     Next j,k
!     
      enddo
#ifdef _OPENMP
!$omp end parallel do
#endif

!     Convert densities back to comoving from proper

      if (iexpand .eq. 1) then

         call scale_fields_g(d, de, HI, HII, HeI, HeII, HeIII,
     &                  HM, H2I, H2II, DI, DII, HDI, metal,
     &                  is, ie, js, je, ks, ke,
     &                  in, jn, kn, ispecies, imetal, aye**3)

      endif

      if (ispecies .gt. 0) then

!     Correct the species to ensure consistency (i.e. type conservation)

      call make_consistent_g(de, HI, HII, HeI, HeII, HeIII,
     &                     HM, H2I, H2II, DI, DII, HDI, metal, 
     &                     d, is, ie, js, je, ks, ke,
     &                     in, jn, kn, ispecies, imetal, fh, dtoh)

      endif

      return
      end

c -----------------------------------------------------------
!   This routine scales the density fields from comoving to
!     proper densities (and back again).

      subroutine scale_fields_g(d, de, HI, HII, HeI, HeII, HeIII,
     &                        HM, H2I, H2II, DI, DII, HDI, metal,
     &                        is, ie, js, je, ks, ke,
     &                        in, jn, kn, ispecies, imetal, factor)
c -------------------------------------------------------------------

      implicit NONE
#include "grackle_fortran_types.def"

!     Arguments

      integer in, jn, kn, is, ie, js, je, ks, ke, ispecies, imetal
      R_PREC  de(in,jn,kn),   HI(in,jn,kn),   HII(in,jn,kn),
     &        HeI(in,jn,kn), HeII(in,jn,kn), HeIII(in,jn,kn),
     &        HM(in,jn,kn),  H2I(in,jn,kn), H2II(in,jn,kn),
     &        DI(in,jn,kn),  DII(in,jn,kn), HDI(in,jn,kn),
     &        d(in,jn,kn),metal(in,jn,kn)
      real*8 factor

!     locals

      integer i, j, k

!     Multiply all fields by factor (1/a^3 or a^3)

      do k = ks+1, ke+1
         do j = js+1, je+1
            do i = is+1, ie+1
               d(i,j,k)     = d(i,j,k)*factor
            enddo
         enddo
      enddo

      if (ispecies .gt. 0) then
         do k = ks+1, ke+1
            do j = js+1, je+1
               do i = is+1, ie+1
                  de(i,j,k)    = de(i,j,k)*factor
                  HI(i,j,k)    = HI(i,j,k)*factor
                  HII(i,j,k)   = HII(i,j,k)*factor
                  HeI(i,j,k)   = HeI(i,j,k)*factor
                  HeII(i,j,k)  = HeII(i,j,k)*factor
                  HeIII(i,j,k) = HeIII(i,j,k)*factor
               enddo
            enddo
         enddo
      endif
      if (ispecies .gt. 1) then
         do k = ks+1, ke+1
            do j = js+1, je+1
               do i = is+1, ie+1
                  HM(i,j,k)   = HM(i,j,k)*factor
                  H2I(i,j,k)  = H2I(i,j,k)*factor
                  H2II(i,j,k) = H2II(i,j,k)*factor
               enddo
            enddo
         enddo
      endif
      if (ispecies .gt. 2) then
         do k = ks+1, ke+1
            do j = js+1, je+1
               do i = is+1, ie+1
                  DI(i,j,k)  = DI(i,j,k)*factor
                  DII(i,j,k) = DII(i,j,k)*factor
                  HDI(i,j,k) = HDI(i,j,k)*factor
               enddo
            enddo
         enddo
      endif
      if (imetal .eq. 1) then
         do k = ks+1, ke+1
            do j = js+1, je+1
               do i = is+1, ie+1
                  metal(i,j,k) = metal(i,j,k)*factor
               enddo
            enddo
         enddo
      endif

      return
      end

c -----------------------------------------------------------
!   This routine ensures that the species aren't below tiny.

      subroutine ceiling_species_g(d, de, HI, HII, HeI, HeII, HeIII,
     &                           HM, H2I, H2II, DI, DII, HDI, metal,
     &                           is, ie, js, je, ks, ke,
     &                           in, jn, kn, ispecies, imetal)
c -------------------------------------------------------------------

      implicit NONE
#include "grackle_fortran_types.def"

!     Arguments

      integer in, jn, kn, is, ie, js, je, ks, ke, ispecies, imetal
      R_PREC  d(in,jn,kn),
     &        de(in,jn,kn),   HI(in,jn,kn),   HII(in,jn,kn),
     &        HeI(in,jn,kn), HeII(in,jn,kn), HeIII(in,jn,kn),
     &        HM(in,jn,kn),  H2I(in,jn,kn), H2II(in,jn,kn),
     &        DI(in,jn,kn),  DII(in,jn,kn), HDI(in,jn,kn),
     &        metal(in,jn,kn)

!     locals

      integer i, j, k

      if (ispecies .gt. 0) then
         do k = ks+1, ke+1
            do j = js+1, je+1
               do i = is+1, ie+1
                  de(i,j,k)    = max(de(i,j,k), tiny)
                  HI(i,j,k)    = max(HI(i,j,k), tiny)
                  HII(i,j,k)   = max(HII(i,j,k), tiny)
                  HeI(i,j,k)   = max(HeI(i,j,k), tiny)
                  HeII(i,j,k)  = max(HeII(i,j,k), tiny)
                  HeIII(i,j,k) = max(HeIII(i,j,k), 1e-5_RKIND*tiny)
               enddo
            enddo
         enddo
      endif
      if (ispecies .gt. 1) then
         do k = ks+1, ke+1
            do j = js+1, je+1
               do i = is+1, ie+1
                  HM(i,j,k)   = max(HM(i,j,k), tiny)
                  H2I(i,j,k)  = max(H2I(i,j,k), tiny)
                  H2II(i,j,k) = max(H2II(i,j,k), tiny)
               enddo
            enddo
         enddo
      endif
      if (ispecies .gt. 2) then
         do k = ks+1, ke+1
            do j = js+1, je+1
               do i = is+1, ie+1
                  DI(i,j,k)  = max(DI(i,j,k), tiny)
                  DII(i,j,k) = max(DII(i,j,k), tiny)
                  HDI(i,j,k) = max(HDI(i,j,k), tiny)
               enddo
            enddo
         enddo
      endif
      if (imetal .eq. 1) then
         do k = ks+1, ke+1
            do j = js+1, je+1
               do i = is+1, ie+1
                  metal(i,j,k) = min(max(metal(i,j,k), tiny),
     &                 0.9_RKIND*d(i,j,k))
               enddo
            enddo
         enddo
      endif

      return
      end



! -----------------------------------------------------------
! This routine uses the temperature to look up the chemical
!   rates which are tabulated in a log table as a function
!   of temperature.

      subroutine lookup_cool_rates1d_g(temstart, temend, nratec, j, k,
     &                is, ie, ithreebody,
     &                in, jn, kn, ispecies, idust, iradshield,
     &            tgas1d, HI, HII, HeI, HeII, HeIII, tdust, metallicity, 
     &                k1a, k2a, k3a, k4a, k5a, k6a, k7a, k8a, k9a, k10a,
     &                k11a, k12a, k13a, k13dda, k14a, k15a, k16a,
     &                k17a, k18a, k19a, k22a,
     &                k50a, k51a, k52a, k53a, k54a, k55a, k56a, k57a,
     &                k58a, ndratec, dtemstart, dtemend, h2dusta, 
     &                ncrna, ncrd1a, ncrd2a,
     &                avgsighi, avgsighei, avgsigheii, piHI, piHeI,
     &                k1, k2, k3, k4, k5, k6, k7, k8, k9, k10,
     &                k11, k12, k13, k14, k15, k16, k17, k18,
     &                k19, k22, k24, k25, k26,
     &                k50, k51, k52, k53, k54, k55, k56, k57,
     &                k58, k13dd, k24shield, k25shield, k26shield,
     &                h2dust, ncrn, ncrd1, ncrd2,
     &                t1, t2, tdef, logtem, indixe, 
     &                dom, coolunit, tbase1, itmask)
! -------------------------------------------------------------------

      implicit NONE
#include "grackle_fortran_types.def"

!     Arguments

      integer is, ie, nratec,
     &        in, jn, kn, ispecies, ithreebody, j, k,
     &        idust, ndratec, iradshield
      real*8 temstart, temend, tgas1d(in), dom,
     &       dtemstart, dtemend
      real*8 coolunit, tbase1
      logical itmask(in)

!     Chemistry rates as a function of temperature

      real*8 k1a (nratec), k2a (nratec), k3a (nratec), k4a (nratec), 
     &       k5a (nratec), k6a (nratec), k7a (nratec), k8a (nratec), 
     &       k9a (nratec), k10a(nratec), k11a(nratec), k12a(nratec), 
     &       k13a(nratec), k14a(nratec), k15a(nratec), k16a(nratec), 
     &       k17a(nratec), k18a(nratec), k19a(nratec), k22a(nratec),
     &       k50a(nratec), k51a(nratec), k52a(nratec), k53a(nratec),
     &       k54a(nratec), k55a(nratec), k56a(nratec), k57a(nratec),
     &       k58a(nratec), k13dda(nratec, 14), h2dusta(nratec, ndratec), 
     &       ncrna(nratec), ncrd1a(nratec), ncrd2a(nratec),
     &       k24, k25, k26,
     &       piHI, piHeI,
     &       avgsighi, avgsighei, avgsigheii

!     Density fields

      R_PREC  HI(in,jn,kn),   HII(in,jn,kn),
     &        HeI(in,jn,kn), HeII(in,jn,kn), HeIII(in,jn,kn)

!     Returned rate values

      real*8 k1 (in), k2 (in), k3 (in), k4 (in), k5 (in),
     &       k6 (in), k7 (in), k8 (in), k9 (in), k10(in),
     &       k11(in), k12(in), k13(in), k14(in), k15(in),
     &       k16(in), k17(in), k18(in), k19(in), k22(in),
     &       k50(in), k51(in), k52(in), k53(in), k54(in),
     &       k55(in), k56(in), k57(in), k58(in),
     &       k13dd(in, 14), h2dust(in), 
     &       ncrn(in), ncrd1(in), ncrd2(in),
     &       k24shield(in), k25shield(in), k26shield(in)

!     1D temporaries (passed in)

      integer*8 indixe(in)
      real*8 t1(in), t2(in), logtem(in), tdef(in),
     &       tdust(in), metallicity(in)

!     1D temporaries (not passed in)

      integer*8 d_indixe(in)
      real*8 d_t1(in), d_t2(in), d_logtem(in), d_tdef(in),
     &       dusti1(in), dusti2(in)

!     Parameters

      real*8 everg, e24, e26
      parameter(everg = ev2erg, e24 = 13.6_DKIND,
     &     e26 = 24.6_DKIND)

!     locals

      integer i, n1
      real*8 factor, x, logtem0, logtem9, dlogtem, nh,
     &       d_logtem0, d_logtem9, d_dlogtem
      real*8 k13_CID, k13_DT

      real*8 nSSh, nratio

!     Set log values of start and end of lookup tables

      logtem0 = log(temstart)
      logtem9 = log(temend)
      dlogtem = (log(temend) - log(temstart))/real(nratec-1, DKIND)

      do i = is+1, ie+1
         if (itmask(i)) then
!        Compute temp-centered temperature (and log)

!        logtem(i) = log(0.5_DKIND*(tgas(i)+tgasold(i)))
         logtem(i) = log(tgas1d(i))
         logtem(i) = max(logtem(i), logtem0)
         logtem(i) = min(logtem(i), logtem9)

!        Find index into tble and precompute interpolation values

         indixe(i) = min(nratec-1,
     &        max(1,int((logtem(i)-logtem0)/dlogtem, DIKIND)+1))
         t1(i) = (logtem0 + (indixe(i) - 1)*dlogtem)
         t2(i) = (logtem0 + (indixe(i)    )*dlogtem)
         tdef(i) = (logtem(i) - t1(i)) / (t2(i) - t1(i))

!        Do linear table lookup (in log temperature)

         k1(i) = k1a(indixe(i)) +
     &           (k1a(indixe(i)+1) -k1a(indixe(i)))*tdef(i)
         k2(i) = k2a(indixe(i)) +
     &           (k2a(indixe(i)+1) -k2a(indixe(i)))*tdef(i)
         k3(i) = k3a(indixe(i)) +
     &           (k3a(indixe(i)+1) -k3a(indixe(i)))*tdef(i)
         k4(i) = k4a(indixe(i)) +
     &           (k4a(indixe(i)+1) -k4a(indixe(i)))*tdef(i)
         k5(i) = k5a(indixe(i)) +
     &           (k5a(indixe(i)+1) -k5a(indixe(i)))*tdef(i)
         k6(i) = k6a(indixe(i)) +
     &           (k6a(indixe(i)+1) -k6a(indixe(i)))*tdef(i)
         k57(i) = k57a(indixe(i)) +
     &            (k57a(indixe(i)+1) -k57a(indixe(i)))*tdef(i)
         k58(i) = k58a(indixe(i)) +
     &            (k58a(indixe(i)+1) -k58a(indixe(i)))*tdef(i)
      endif
      enddo

!     Look-up for 9-species model

      if (ispecies .gt. 1) then
         do i = is+1, ie+1
            if (itmask(i)) then
            k7(i) = k7a(indixe(i)) +
     &            (k7a(indixe(i)+1) -k7a(indixe(i)))*tdef(i)
            k8(i) = k8a(indixe(i)) +
     &            (k8a(indixe(i)+1) -k8a(indixe(i)))*tdef(i)
            k9(i) = k9a(indixe(i)) +
     &            (k9a(indixe(i)+1) -k9a(indixe(i)))*tdef(i)
            k10(i) = k10a(indixe(i)) +
     &            (k10a(indixe(i)+1) -k10a(indixe(i)))*tdef(i)
            k11(i) = k11a(indixe(i)) +
     &            (k11a(indixe(i)+1) -k11a(indixe(i)))*tdef(i)
            k12(i) = k12a(indixe(i)) +
     &            (k12a(indixe(i)+1) -k12a(indixe(i)))*tdef(i)
            k13(i) = k13a(indixe(i)) +
     &            (k13a(indixe(i)+1) -k13a(indixe(i)))*tdef(i)
            k14(i) = k14a(indixe(i)) +
     &            (k14a(indixe(i)+1) -k14a(indixe(i)))*tdef(i)
            k15(i) = k15a(indixe(i)) +
     &            (k15a(indixe(i)+1) -k15a(indixe(i)))*tdef(i)
            k16(i) = k16a(indixe(i)) +
     &            (k16a(indixe(i)+1) -k16a(indixe(i)))*tdef(i)
            k17(i) = k17a(indixe(i)) +
     &            (k17a(indixe(i)+1) -k17a(indixe(i)))*tdef(i)
            k18(i) = k18a(indixe(i)) +
     &            (k18a(indixe(i)+1) -k18a(indixe(i)))*tdef(i)
            k19(i) = k19a(indixe(i)) +
     &            (k19a(indixe(i)+1) -k19a(indixe(i)))*tdef(i)
            k22(i) = k22a(indixe(i)) +
     &            (k22a(indixe(i)+1) -k22a(indixe(i)))*tdef(i)

!     H2 formation heating terms.

            ncrn(i) = ncrna(indixe(i)) +
     &           (ncrna(indixe(i)+1) -ncrna(indixe(i)))*tdef(i)
            ncrd1(i) = ncrd1a(indixe(i)) +
     &           (ncrd1a(indixe(i)+1) -ncrd1a(indixe(i)))*tdef(i)
            ncrd2(i) = ncrd2a(indixe(i)) +
     &           (ncrd2a(indixe(i)+1) -ncrd2a(indixe(i)))*tdef(i)

         endif
         enddo

         do n1 = 1, 14
            do i = is+1, ie+1
               if (itmask(i)) then
               k13dd(i,n1) = k13dda(indixe(i),n1) +
     &             (k13dda(indixe(i)+1,n1) - 
     &               k13dda(indixe(i)  ,n1) )*tdef(i)
            endif
            enddo
         enddo         

      endif

!     Look-up for 12-species model

      if (ispecies .gt. 2) then
         do i = is+1, ie+1
            if (itmask(i)) then
            k50(i) = k50a(indixe(i)) +
     &            (k50a(indixe(i)+1) -k50a(indixe(i)))*tdef(i)
            k51(i) = k51a(indixe(i)) +
     &            (k51a(indixe(i)+1) -k51a(indixe(i)))*tdef(i)
            k52(i) = k52a(indixe(i)) +
     &            (k52a(indixe(i)+1) -k52a(indixe(i)))*tdef(i)
            k53(i) = k53a(indixe(i)) +
     &            (k53a(indixe(i)+1) -k53a(indixe(i)))*tdef(i)
            k54(i) = k54a(indixe(i)) +
     &            (k54a(indixe(i)+1) -k54a(indixe(i)))*tdef(i)
            k55(i) = k55a(indixe(i)) +
     &            (k55a(indixe(i)+1) -k55a(indixe(i)))*tdef(i)
            k56(i) = k56a(indixe(i)) +
     &            (k56a(indixe(i)+1) -k56a(indixe(i)))*tdef(i)
         endif
         enddo
      endif

!     Look-up for H2 formation on dust

      if (idust .gt. 0) then

         d_logtem0 = log(dtemstart)
         d_logtem9 = log(dtemend)
         d_dlogtem = (log(dtemend) - log(dtemstart))/
     &        real(ndratec-1, DKIND)

         do i = is+1, ie+1
            if (itmask(i)) then

!              Assume dust melting at T > 1500 K

               if (tdust(i) .gt. dtemend) then
                  h2dust(i) = tiny8
               else

!                 Get log dust temperature

                  d_logtem(i) = log(tdust(i))
                  d_logtem(i) = max(d_logtem(i), d_logtem0)
                  d_logtem(i) = min(d_logtem(i), d_logtem9)

!                 Find index into table and precompute interpolation values

                  d_indixe(i) = min(ndratec-1,
     &                 max(1,
     &                 int((d_logtem(i)-d_logtem0)/d_dlogtem,
     &                 DIKIND)+1))
                  d_t1(i) = (d_logtem0 + (d_indixe(i) - 1)*d_dlogtem)
                  d_t2(i) = (d_logtem0 + (d_indixe(i)    )*d_dlogtem)
                  d_tdef(i) = (d_logtem(i) - d_t1(i)) / 
     &                 (d_t2(i) - d_t1(i))

!                 Get rate from 2D interpolation

                  dusti1(i) = h2dusta(indixe(i), d_indixe(i)) +
     &                 (h2dusta(indixe(i)+1, d_indixe(i)) - 
     &                 h2dusta(indixe(i),   d_indixe(i)))*tdef(i)
                  dusti2(i) = h2dusta(indixe(i), d_indixe(i)+1) +
     &                 (h2dusta(indixe(i)+1, d_indixe(i)+1) - 
     &                 h2dusta(indixe(i),   d_indixe(i)+1))*tdef(i)
                  h2dust(i) = dusti1(i) + 
     &                 (dusti2(i) - dusti1(i))*d_tdef(i)

!                 Multiply by metallicity

                  h2dust(i) = h2dust(i) * metallicity(i)

               endif
            endif
         enddo
      endif

!        Include approximate self-shielding factors if requested

      do i = is+1, ie+1
         if (itmask(i)) then
            k24shield(i) = k24
            k25shield(i) = k25
            k26shield(i) = k26
         endif
      enddo

      if (iradshield == 1) then
!
!     approximate self shielding using Eq. 13 and 14 from
!     Rahmati et. al. 2013 (MNRAS, 430, 2427-2445)
!     to shield HI, while leaving HeI and HeII optically thin
!
        do i = is+1, ie+1
          if (itmask(i)) then
            nSSh = 6.73e-3_DKIND *
     &        (avgsighi /2.49e-18_DKIND)**(-2._DKIND/3._DKIND) *
     &        (tgas1d(i)/1.0e4_DKIND)**(0.17_DKIND) *
     &        (k24/tbase1/1.0e-12_DKIND)**(2.0_DKIND/3.0_DKIND)
            nratio = (HI(i,j,k) + HII(i,j,k))*dom/nSSh
            k24shield(i)=k24shield(i)*(0.98_DKIND*
     &            (1.0_DKIND+nratio**(1.64_DKIND))**(-2.28_DKIND) +
     &             0.02_DKIND*(1.0_DKIND+nratio)**(-0.84_DKIND))

             k25shield(i) = k25
             k26shield(i) = k26
          endif
        enddo

      else if (iradshield == 2) then
!
!     Better self-shielding in HI using Eq. 13 and 14 from
!     Rahmati et. al. 2013 (MNRAS, 430, 2427-2445)
!     approximate self shielding in HeI and HeII
!
        do i = is+1, ie+1
          if (itmask(i)) then
            nSSh = 6.73e-3_DKIND *
     &        (avgsighi/2.49e-18_DKIND)**(-2._DKIND/3._DKIND) *
     &        (tgas1d(i)/1.0e4_DKIND)**(0.17_DKIND) *
     &        (k24/tbase1/1.0e-12_DKIND)**(2.0_DKIND/3.0_DKIND)
            nratio = (HI(i,j,k) + HII(i,j,k))*dom/nSSh

            k24shield(i)=k24shield(i)*(0.98_DKIND*
     &            (1.0_DKIND+nratio**(1.64_DKIND))**(-2.28_DKIND) +
     &             0.02_DKIND*(1.0_DKIND+nratio)**(-0.84_DKIND))

!
!     Apply same equations to HeI (assumes HeI closely follows HI)
!
            nSSh = 6.73e-3_DKIND *
     &        (avgsighei/2.49e-18_DKIND)**(-2._DKIND/3._DKIND)*
     &        (tgas1d(i)/1.0e4_DKIND)**(0.17_DKIND)*
     &        (k26/tbase1/1.0e-12_DKIND)**(2.0_DKIND/3.0_DKIND)
            nratio = 0.25_DKIND*
     &           (HeI(i,j,k) + HeII(i,j,k) + HeIII(i,j,k))*dom/nSSh

            k26shield(i)=k26shield(i)*(0.98_DKIND*
     &            (1.0_DKIND+nratio**(1.64_DKIND))**(-2.28_DKIND) +
     &             0.02_DKIND*(1.0_DKIND+nratio)**(-0.84_DKIND))

            k25shield(i) = k25
          endif
        enddo

      else if (iradshield == 3) then
!
!     shielding using Eq. 13 and 14 from
!     Rahmati et. al. 2013 (MNRAS, 430, 2427-2445)
!     in HI and HeI, but ignoring HeII heating entirely
!
        do i = is+1, ie+1
          if (itmask(i)) then
            nSSh = 6.73e-3_DKIND *
     &        (avgsighi/2.49e-18_DKIND)**(-2._DKIND/3._DKIND)*
     &        (tgas1d(i)/1.0e4_DKIND)**(0.17_DKIND) *
     &        (k24/tbase1/1.0e-12_DKIND)**(2.0_DKIND/3.0_DKIND)
            nratio = (HI(i,j,k) + HII(i,j,k))*dom/nSSh

            k24shield(i)=k24shield(i)*(0.98_DKIND*
     &            (1.0_DKIND+nratio**(1.64_DKIND))**(-2.28_DKIND) +
     &             0.02_DKIND*(1.0_DKIND+nratio)**(-0.84_DKIND))

!
!     Apply same equations to HeI (assumes HeI closely follows HI)
!
            nSSh = 6.73e-3_DKIND *
     &        (avgsighei/2.49e-18_DKIND)**(-2._DKIND/3._DKIND)*
     &        (tgas1d(i)/1.0e4_DKIND)**(0.17_DKIND)*
     &        (k26/tbase1/1.0e-12_DKIND)**(2.0_DKIND/3.0_DKIND)
            nratio = 0.25_DKIND *
     &            (HeI(i,j,k) + HeII(i,j,k) + HeIII(i,j,k))*dom/nSSh

            k26shield(i)=k26shield(i)*(0.98_DKIND*
     &            (1.0_DKIND+nratio**(1.64_DKIND))**(-2.28_DKIND) +
     &             0.02_DKIND*(1.0_DKIND+nratio)**(-0.84_DKIND))


            k25shield(i) = 0.0_DKIND

          endif
        enddo

      endif

#ifdef SECONDARY_IONIZATION_NOT_YET_IMPLEMENTED
!        If using a high-energy radiation field, then account for
!          effects of secondary electrons (Shull * Steenberg 1985)
!          (see calc_rate.src)

      do i = is+1, ie+1
         if (itmask(i)) then
            x = max(HII(i,j,k)/(HI(i,j,k)+HII(i,j,k)), 1.0e-4_DKIND)
            factor = 0.3908_DKIND*(1._DKIND -
     &           x**0.4092_DKIND)**1.7592_DKIND
            k24shield(i) = k24shield(i) + 
     &           factor*(piHI + 0.08_DKIND*piHeI)/
     &           (e24*everg) *coolunit*tbase1
            factor = 0.0554_DKIND*
     &           (1._DKIND - x**0.4614_DKIND)**1.6660_DKIND
            k26shield(i) = k26shield(i) + 
     &           factor*(piHI/0.08_DKIND + piHeI)/
     &           (e26*everg) *coolunit*tbase1
         endif
      enddo
#endif


!           If using H2, and using the density-dependent collisional
!             H2 dissociation rate, then replace the the density-independant
!                k13 rate with the new one.
!         May/00: there appears to be a problem with the density-dependent
!             collisional rates.  Currently turned off until further notice.

#define USE_DENSITY_DEPENDENT_H2_DISSOCIATION_RATE
#ifdef USE_DENSITY_DEPENDENT_H2_DISSOCIATION_RATE
            if (ispecies .gt. 1 .and. ithreebody .eq. 0) then
               do i = is+1, ie+1
                  if (itmask(i)) then
                  nh = min(HI(i,j,k)*dom, 1.0e9_DKIND)
                  k13(i) = tiny8
                  if (tgas1d(i) .ge. 500._DKIND .and.
     &                tgas1d(i) .lt. 1.0e6_DKIND) then
c Direct collisional dissociation
                     k13_CID = k13dd(i,1)-k13dd(i,2)/
     &                          (1._DKIND+(nh/k13dd(i,5))**k13dd(i,7))
     &                     + k13dd(i,3)-k13dd(i,4)/
     &                          (1._DKIND+(nh/k13dd(i,6))**k13dd(i,7))
                     k13_CID = max(10._DKIND**k13_CID, tiny8)
c Dissociative tunnelling
                     k13_DT  = k13dd(i,8)-k13dd(i,9)/
     &                          (1._DKIND+(nh/k13dd(i,12))**k13dd(i,14))
     &                     + k13dd(i,10)-k13dd(i,11)/
     &                          (1._DKIND+(nh/k13dd(i,13))**k13dd(i,14))
                     k13_DT  = max(10._DKIND**k13_DT, tiny8)
c
                     k13(i)  = k13_DT + k13_CID
                  endif
               endif
               enddo
            endif
#endif /*  USE_DENSITY_DEPENDENT_H2_DISSOCIATION_RATE */

      return
      end

! -------------------------------------------------------------------
!  This routine calculates the electron and HI rates of change in
!    order to determine the maximum permitted timestep

      subroutine rate_timestep_g(dedot, HIdot, ispecies, idust,
     &                     de, HI, HII, HeI, HeII, HeIII, d,
     &                     HM, H2I, H2II,
     &                     in, jn, kn, is, ie, j, k, 
     &                     k1, k2, k3, k4, k5, k6, k7, k8, k9, k10, k11,
     &                     k12, k13, k14, k15, k16, k17, k18, k19, k22,
     &                     k24, k25, k26, k27, k28, k29, k30, k31,
     &                     k50, k51, k52, k53, k54, k55, k56, k57, k58, 
     &                     h2dust, ncrn, ncrd1, ncrd2, rhoH, 
     &                     k24shield, k25shield, k26shield,
     &                     iradtrans, irt_honly, kphHI, kphHeI, kphHeII, kdissH2I,
     &                     itmask, edot, chunit, dom)

! -------------------------------------------------------------------

      implicit NONE
#include "grackle_fortran_types.def"

!     arguments

      integer ispecies, idust, is, ie, j, k, in, jn, kn,
     &        iradtrans, irt_honly
      real*8 dedot(in), HIdot(in), dom
      real*8 edot(in)
      logical itmask(in)

!     Density fields

      R_PREC  de(in,jn,kn),   HI(in,jn,kn),   HII(in,jn,kn),
     &        HeI(in,jn,kn), HeII(in,jn,kn), HeIII(in,jn,kn),
     &        d(in,jn,kn),
     &        HM(in,jn,kn),  H2I(in,jn,kn), H2II(in,jn,kn)

!      Radiative Transfer Fields
      R_PREC  kphHI(in,jn,kn), kphHeI(in,jn,kn), kphHeII(in,jn,kn),
     &        kdissH2I(in,jn,kn)

      real*8 chunit

!     Rate values

      real*8 k1 (in), k2 (in), k3 (in), k4 (in), k5 (in),
     &       k6 (in), k7 (in), k8 (in), k9 (in), k10(in),
     &       k11(in), k12(in), k13(in), k14(in), k15(in),
     &       k16(in), k17(in), k18(in), k19(in), k22(in),
     &       k50(in), k51(in), k52(in), k53(in), k54(in),
     &       k55(in), k56(in), k57(in), k58(in), h2dust(in), 
     &       ncrn(in), ncrd1(in), ncrd2(in), rhoH(in), 
     &       k24shield(in), k25shield(in), k26shield(in),
     &       k24, k25, k26, k27, k28, k29, k30, k31

!     locals

      integer i
      real*8 h2heatfac(in), H2delta(in), H2dmag, atten, tau

      if (ispecies .eq. 1) then

         do i = is+1, ie+1
            if (itmask(i)) then
!     Compute the electron density rate-of-change

            dedot(i) = 
     &               + k1(i)*HI(i,j,k)*de(i,j,k)
     &               + k3(i)*HeI(i,j,k)*de(i,j,k)/4._DKIND
     &               + k5(i)*HeII(i,j,k)*de(i,j,k)/4._DKIND
     &               - k2(i)*HII(i,j,k)*de(i,j,k)
     &               - k4(i)*HeII(i,j,k)*de(i,j,k)/4._DKIND
     &               - k6(i)*HeIII(i,j,k)*de(i,j,k)/4._DKIND
     &               + k57(i)*HI(i,j,k)*HI(i,j,k)
     &               + k58(i)*HI(i,j,k)*HeI(i,j,k)/4._DKIND
     &               +      ( k24shield(i)*HI(i,j,k)
     &               + k25shield(i)*HeII(i,j,k)/4._DKIND
     &               + k26shield(i)*HeI(i,j,k)/4._DKIND)

!     Compute the HI density rate-of-change

            HIdot(i) =
     &               - k1(i)*HI(i,j,k)*de(i,j,k)
     &               + k2(i)*HII(i,j,k)*de(i,j,k)
     &               - k57(i)*HI(i,j,k)*HI(i,j,k)
     &               - k58(i)*HI(i,j,k)*HeI(i,j,k)/4._DKIND
     &               -      k24shield(i)*HI(i,j,k)

         endif                  ! itmask
         enddo
      else

!         Include molecular hydrogen rates for HIdot

         do i = is+1, ie+1
            if (itmask(i)) then
               HIdot(i) = 
     &               -      k1(i) *de(i,j,k)    *HI(i,j,k)  
     &               -      k7(i) *de(i,j,k)    *HI(i,j,k)
     &               -      k8(i) *HM(i,j,k)    *HI(i,j,k)
     &               -      k9(i) *HII(i,j,k)   *HI(i,j,k)
     &               -      k10(i)*H2II(i,j,k)  *HI(i,j,k)/2._DKIND
     &               - 2._DKIND*k22(i)*HI(i,j,k)**2 *HI(i,j,k)
     &               +      k2(i) *HII(i,j,k)   *de(i,j,k) 
     &               + 2._DKIND*k13(i)*HI(i,j,k)    *H2I(i,j,k)/2._DKIND
     &               +      k11(i)*HII(i,j,k)   *H2I(i,j,k)/2._DKIND
     &               + 2._DKIND*k12(i)*de(i,j,k)    *H2I(i,j,k)/2._DKIND
     &               +      k14(i)*HM(i,j,k)    *de(i,j,k)
     &               +      k15(i)*HM(i,j,k)    *HI(i,j,k)
     &               + 2._DKIND*k16(i)*HM(i,j,k)    *HII(i,j,k)
     &               + 2._DKIND*k18(i)*H2II(i,j,k)  *de(i,j,k)/2._DKIND
     &               +      k19(i)*H2II(i,j,k)  *HM(i,j,k)/2._DKIND
     &               -      k57(i)*HI(i,j,k)    *HI(i,j,k)
     &               -      k58(i)*HI(i,j,k)    *HeI(i,j,k)/4._DKIND
     &               -      k24shield(i)*HI(i,j,k)

!     Add H2 formation on dust grains

            if (idust .gt. 0) then
               HIdot(i) = HIdot(i) 
     &              - 2._DKIND * h2dust(i) * rhoH(i)
            endif

!     Compute the electron density rate-of-change

            dedot(i) = 
     &               + k1(i) * HI(i,j,k)   * de(i,j,k)
     &               + k3(i) * HeI(i,j,k)  * de(i,j,k)/4._DKIND
     &               + k5(i) * HeII(i,j,k) * de(i,j,k)/4._DKIND
     &               + k8(i) * HM(i,j,k)   * HI(i,j,k)
     &               + k15(i)* HM(i,j,k)   * HI(i,j,k)
     &               + k17(i)* HM(i,j,k)   * HII(i,j,k)
     &               + k14(i)* HM(i,j,k)   * de(i,j,k)
     &               - k2(i) * HII(i,j,k)  * de(i,j,k)
     &               - k4(i) * HeII(i,j,k) * de(i,j,k)/4._DKIND
     &               - k6(i) * HeIII(i,j,k)* de(i,j,k)/4._DKIND
     &               - k7(i) * HI(i,j,k)   * de(i,j,k)
     &               - k18(i)* H2II(i,j,k) * de(i,j,k)/2._DKIND
     &               + k57(i)* HI(i,j,k)   * HI(i,j,k)
     &               + k58(i)* HI(i,j,k)   * HeI(i,j,k)/4._DKIND
     &               + (k24shield(i)*HI(i,j,k)
     &               +  k25shield(i)*HeII(i,j,k)/4._DKIND
     &               +  k26shield(i)*HeI(i,j,k)/4._DKIND)

!     H2 formation heating

!     Equation 23 from Omukai (2000)
            h2heatfac(i) = (1._DKIND + (ncrn(i) / (dom *
     &           (HI(i,j,k) * ncrd1(i) +
     &           H2I(i,j,k) * 0.5_DKIND * ncrd2(i)))))**(-1._DKIND)

            H2delta(i) = 
     &          HI(i,j,k) *
     &           (  4.48_DKIND * k22(i) * HI(i,j,k)**2._DKIND
     &            - 4.48_DKIND * k13(i) * H2I(i,j,k)/2._DKIND)

            ! We only want to apply this if the formation dominates, but we
            ! need to apply it outside the delta calculation.
            if(H2delta(i).gt.0._DKIND) then
              H2delta(i) = H2delta(i) * h2heatfac(i)
            endif

            if (idust .gt. 0) then
               H2delta(i) = H2delta(i) + 
     &              h2dust(i) * HI(i,j,k) * rhoH(i) * 
     &              (0.2_DKIND + 4.2_DKIND * h2heatfac(i))
            endif

!            H2dmag = abs(H2delta)/(
!     &          HI(i,j,k)*( k22(i) * HI(i,j,k)**2._DKIND
!     &                    + k13(i) * H2I(i,j,k)/2._DKIND))
!            tau = (H2dmag/1e-5_DKIND)**-1.0_DKIND
!            tau = max(tau, 1.e-5_DKIND)
!            atten = min((1.-exp(-tau))/tau,1._DKIND)
            atten = 1._DKIND
            edot(i) = edot(i) + chunit * H2delta(i) * atten
!     &       + H2I(i,j,k)*( k21(i) * HI(i,j,k)**2.0_DKIND
!     &                    - k23(i) * H2I(i,j,k))
!H * (k22 * H^2 - k13 * H_2) + H_2 * (k21 * H^2 - k23 * H_2) */
         endif                  ! itmask
         enddo
      endif

!     Add photo-ionization rates if needed

      if (iradtrans .eq. 1) then
         if (irt_honly .eq. 0) then
            do i = is+1, ie+1
               if (itmask(i)) then
                  HIdot(i) = HIdot(i) - kphHI(i,j,k)*HI(i,j,k)
                  dedot(i) = dedot(i) + kphHI(i,j,k)*HI(i,j,k)
     &                 + kphHeI(i,j,k) * HeI(i,j,k) / 4._DKIND
     &                 + kphHeII(i,j,k) * HeII(i,j,k) / 4._DKIND
               endif
            enddo
         else
            do i = is+1, ie+1
               if (itmask(i)) then
                  HIdot(i) = HIdot(i) - kphHI(i,j,k)*HI(i,j,k)
                  dedot(i) = dedot(i) + kphHI(i,j,k)*HI(i,j,k)
               endif
            enddo
         endif
      endif

      


      return
      end


! -----------------------------------------------------------
!  This routine uses one linearly implicit Gauss-Seidel sweep of 
!   a backward-Euler time integrator to advance the rate equations 
!   by one (sub-)cycle (dtit).

      subroutine step_rate_g(de, HI, HII, HeI, HeII, HeIII, d,
     &                     HM, H2I, H2II, DI, DII, HDI, dtit,
     &                     in, jn, kn, is, ie, j, k, ispecies, idust, 
     &                     k1, k2, k3, k4, k5, k6, k7, k8, k9, k10, k11,
     &                     k12, k13, k14, k15, k16, k17, k18, k19, k22,
     &                     k24, k25, k26, k27, k28, k29, k30, k31,
     &                     k50, k51, k52, k53, k54, k55, k56, k57, k58,
     &                     h2dust, rhoH,
     &                     k24shield, k25shield, k26shield,
     &                     HIp, HIIp, HeIp, HeIIp, HeIIIp, dep,
     &                     HMp, H2Ip, H2IIp, DIp, DIIp, HDIp,
     &                     dedot_prev, HIdot_prev,
     &                     iradtrans, irt_honly, kphHI, kphHeI, kphHeII, kdissH2I,
     &                     itmask)
c -------------------------------------------------------------------

      implicit NONE
#include "grackle_fortran_types.def"

!     arguments

      integer ispecies, idust, in, jn, kn, is, ie, j, k,
     &        iradtrans, irt_honly
      real*8 dtit(in), dedot_prev(in), HIdot_prev(in)
      logical itmask(in)

!     Density fields

      R_PREC  de(in,jn,kn),   HI(in,jn,kn),   HII(in,jn,kn),
     &        HeI(in,jn,kn), HeII(in,jn,kn), HeIII(in,jn,kn),
     &        d(in,jn,kn),
     &        HM(in,jn,kn),  H2I(in,jn,kn), H2II(in,jn,kn),
     &        DI(in,jn,kn),  DII(in,jn,kn), HDI(in,jn,kn)

!     Radiation Fields
      R_PREC  kphHI(in,jn,kn), kphHeI(in,jn,kn), kphHeII(in,jn,kn),
     &        kdissH2I(in,jn,kn)


!     Rate values

      real*8 k1 (in), k2 (in), k3 (in), k4 (in), k5 (in),
     &       k6 (in), k7 (in), k8 (in), k9 (in), k10(in),
     &       k11(in), k12(in), k13(in), k14(in), k15(in),
     &       k16(in), k17(in), k18(in), k19(in), k22(in),
     &       k50(in), k51(in), k52(in), k53(in), k54(in),
     &       k55(in), k56(in), k57(in), k58(in), 
     &       h2dust(in), rhoH(in),
     &       k24shield(in), k25shield(in), k26shield(in),
     &       k24, k25, k26, k27, k28, k29, k30, k31

!     temporaries (passed in)

      real*8 HIp(in), HIIp(in), HeIp(in), HeIIp(in), HeIIIp(in),
     &       HMp(in), H2Ip(in), H2IIp(in), dep(in),
     &       DIp(in), DIIp(in), HDIp(in)

!     locals

      integer i
      real*8 scoef, acoef

!   A) the 6-species integrator
!      
      if (ispecies .eq. 1) then

         do i = is+1, ie+1
            if (itmask(i)) then

!        1) HI

            scoef  = k2(i)*HII(i,j,k)*de(i,j,k)
            acoef  = k1(i)*de(i,j,k)
     &             + k57(i)*HI(i,j,k)
     &             + k58(i)*HeI(i,j,k)/4._DKIND
     &             + k24shield(i)
            if (iradtrans .eq. 1) acoef = acoef + kphHI(i,j,k)
            HIp(i)  = (scoef*dtit(i) + HI(i,j,k))/
     &           (1._DKIND + acoef*dtit(i))
            if (HIp(i) .ne. HIp(i)) then
#ifdef _OPENMP
!$omp critical
               write(*,*) 'HUGE HIp! :: ', i, j, k, HIp(i), HI(i,j,k),
     $              HII(i,j,k), de(i,j,k), kphHI(i,j,k)
     $              scoef, acoef, dtit(i)
!$omp end critical
#endif
c               ERROR_MESSAGE
            endif

!        2) HII
c 
            scoef  = k1(i)*HIp(i)*de(i,j,k)
     &             + k57(i)*HIp(i)*HIp(i)
     &             + k58(i)*HIp(i)*HeI(i,j,k)/4._DKIND
     &             + k24shield(i)*HIp(i)
            if (iradtrans .eq. 1) 
     &          scoef = scoef + kphHI(i,j,k)*HIp(i)
            acoef  = k2(i)*de (i,j,k)
            HIIp(i) = (scoef*dtit(i) + HII(i,j,k))/
     &           (1._DKIND +acoef*dtit(i))
!
            if (HIIp(i) .le. 0._DKIND) then  !#####
#ifdef _OPENMP
!$omp critical
               write(*,*) 'negative HIIp! :: ', i, j, k, HIIp(i), 
     $              scoef, dtit(i), HII(i,j,k), acoef,
     $              k2(i), de(i,j,k),
     $              kphHI(i,j,k), HIp(i),
     $              k24shield(i)
!$omp end critical
#endif
            endif

!        3) Electron density

            scoef = 0._DKIND
     &                 + k57(i)*HIp(i)*HIp(i)
     &                 + k58(i)*HIp(i)*HeI(i,j,k)/4._DKIND
     &                 + k24shield(i)*HI(i,j,k)
     &                 + k25shield(i)*HeII(i,j,k)/4._DKIND
     &                 + k26shield(i)*HeI(i,j,k)/4._DKIND

            if ( (iradtrans .eq. 1) .and. ( irt_honly .eq. 0) )
     &          scoef = scoef + kphHI(i,j,k) * HI(i,j,k)
     &                + kphHeI(i,j,k)  * HeI(i,j,k)  / 4._DKIND
     &                + kphHeII(i,j,k) * HeII(i,j,k) / 4._DKIND
            if ( (iradtrans .eq. 1) .and. ( irt_honly .eq. 1) )
     &          scoef = scoef + kphHI(i,j,k) * HI(i,j,k)



            acoef = -(k1(i)*HI(i,j,k)      - k2(i)*HII(i,j,k)
     &              + k3(i)*HeI(i,j,k)/4._DKIND -
     &           k6(i)*HeIII(i,j,k)/4._DKIND
     &              + k5(i)*HeII(i,j,k)/4._DKIND -
     &           k4(i)*HeII(i,j,k)/4._DKIND)
            dep(i)   = (scoef*dtit(i) + de(i,j,k))
     &                     / (1._DKIND + acoef*dtit(i))

         endif                  ! itmask
         enddo

      endif                     ! (ispecies .eq. 1)

!  --- (B) Do helium chemistry in any case: (for all ispecies values) ---

      do i = is+1, ie+1
         if (itmask(i)) then

!        4) HeI

         scoef  = k4(i)*HeII(i,j,k)*de(i,j,k)
         acoef  = k3(i)*de(i,j,k)
     &                + k26shield(i)

         if ( (iradtrans .eq. 1) .and. (irt_honly .eq. 0))
     &       acoef = acoef + kphHeI(i,j,k)

         HeIp(i)   = ( scoef*dtit(i) + HeI(i,j,k) ) 
     &              / ( 1._DKIND + acoef*dtit(i) )

!        5) HeII

         scoef  = k3(i)*HeIp(i)*de(i,j,k)
     &          + k6(i)*HeIII(i,j,k)*de(i,j,k)
     &          + k26shield(i)*HeIp(i)
     
         if ( (iradtrans .eq. 1) .and. (irt_honly .eq. 0))
     &       scoef = scoef + kphHeI(i,j,k)*HeIp(i)

         acoef  = k4(i)*de(i,j,k) + k5(i)*de(i,j,k)
     &          + k25shield(i)
     
         if ( (iradtrans .eq. 1) .and. (irt_honly .eq. 0))
     &       acoef = acoef + kphHeII(i,j,k)

         HeIIp(i)  = ( scoef*dtit(i) + HeII(i,j,k) )
     &              / ( 1._DKIND + acoef*dtit(i) )

!       6) HeIII

         scoef   = k5(i)*HeIIp(i)*de(i,j,k)
     &           + k25shield(i)*HeIIp(i)
         if ((iradtrans .eq. 1) .and. (irt_honly .eq. 0))
     &       scoef = scoef + kphHeII(i,j,k) * HeIIp(i)
         acoef   = k6(i)*de(i,j,k)
         HeIIIp(i)  = ( scoef*dtit(i) + HeIII(i,j,k) )
     &                / ( 1._DKIND + acoef*dtit(i) )

      endif                     ! itmask
      enddo

c --- (C) Now do extra 3-species for molecular hydrogen ---

      if (ispecies .gt. 1) then

!        First, do HI/HII with molecular hydrogen terms

         do i = is+1, ie+1
            if (itmask(i)) then

!        1) HI
!     
            scoef  =      k2(i) * HII(i,j,k) * de(i,j,k) 
     &             + 2._DKIND*k13(i)* HI(i,j,k)  * H2I(i,j,k)/2._DKIND
     &             +      k11(i)* HII(i,j,k) * H2I(i,j,k)/2._DKIND
     &             + 2._DKIND*k12(i)* de(i,j,k)  * H2I(i,j,k)/2._DKIND
     &             +      k14(i)* HM(i,j,k)  * de(i,j,k)
     &             +      k15(i)* HM(i,j,k)  * HI(i,j,k)
     &             + 2._DKIND*k16(i)* HM(i,j,k)  * HII(i,j,k)
     &             + 2._DKIND*k18(i)* H2II(i,j,k)* de(i,j,k)/2._DKIND
     &             +      k19(i)* H2II(i,j,k)* HM(i,j,k)/2._DKIND
     &             + 2._DKIND*k31   * H2I(i,j,k)/2._DKIND
            if (iradtrans .eq. 1)
<<<<<<< HEAD
     &      scoef = scoef+2._DKIND* kdissH2I(i,j,k)* H2I(i,j,k)/2._DKIND
=======
     &          scoef = scoef+ 2._DKIND* kdissH2I(i,j,k)
     &                        * H2I(i,j,k)/2._DKIND !AJE-RT
>>>>>>> 815ef758
            acoef  =      k1(i) * de(i,j,k)
     &             +      k7(i) * de(i,j,k)  
     &             +      k8(i) * HM(i,j,k)
     &             +      k9(i) * HII(i,j,k)
     &             +      k10(i)* H2II(i,j,k)/2._DKIND
     &             + 2._DKIND*k22(i)* HI(i,j,k)**2
     &             +      k57(i)* HI(i,j,k)
     &             +      k58(i)* HeI(i,j,k)/4._DKIND
     &             + k24shield(i)

            if (iradtrans .eq. 1) acoef = acoef + kphHI(i,j,k)

            if (idust .gt. 0) then
               acoef = acoef + 2._DKIND * h2dust(i) * rhoH(i)
            endif

            HIp(i)  = ( scoef*dtit(i) + HI(i,j,k) ) / 
     &                      ( 1. + acoef*dtit(i) )
            if (HIp(i) .ne. HIp(i)) then
#ifdef _OPENMP
!$omp critical
               write(*,*) 'HUGE HIp! :: ', i, j, k, HIp(i), HI(i,j,k),
     $              HII(i,j,k), de(i,j,k), H2I(i,j,k), kdissH2I(i,j,k),
     $              kphHI(i,j,k)
!$omp end critical
#endif
            endif

!          2) HII

            scoef  =    k1(i)  * HI(i,j,k) * de(i,j,k)
     &             +    k10(i) * H2II(i,j,k)*HI(i,j,k)/2._DKIND
     &             +    k57(i) * HI(i,j,k) * HI(i,j,k)
     &             +    k58(i) * HI(i,j,k) * HeI(i,j,k)/4._DKIND
     &             + k24shield(i)*HI(i,j,k)
            if (iradtrans .eq. 1) 
<<<<<<< HEAD
     &          scoef = scoef + kphHI(i,j,k) * HI(i,j,k)
=======
     &         scoef = scoef + kphHI(i,j,k) * HI(i,j,k) ! AJE-RT
>>>>>>> 815ef758

            acoef  =    k2(i)  * de(i,j,k)
     &             +    k9(i)  * HI(i,j,k)
     &             +    k11(i) * H2I(i,j,k)/2._DKIND
     &             +    k16(i) * HM(i,j,k)
     &             +    k17(i) * HM(i,j,k)
            HIIp(i)   = ( scoef*dtit(i) + HII(i,j,k) )
     &                      / ( 1._DKIND + acoef*dtit(i) )
!     
!          3) electrons:

            scoef =   k8(i) * HM(i,j,k) * HI(i,j,k)
     &             +  k15(i)* HM(i,j,k) * HI(i,j,k)
     &             +  k17(i)* HM(i,j,k) * HII(i,j,k)
     &             +  k57(i)* HI(i,j,k) * HI(i,j,k)
     &             +  k58(i)* HI(i,j,k) * HeI(i,j,k)/4._DKIND
!                  
     &             + k24shield(i)*HIp(i)
     &             + k25shield(i)*HeIIp(i)/4._DKIND
     &             + k26shield(i)*HeIp(i)/4._DKIND

            if ( (iradtrans .eq. 1) .and. (irt_honly .eq. 0) )
     &          scoef = scoef + kphHI(i,j,k) * HIp(i)
     &                + kphHeI(i,j,k)  * HeIp(i)  / 4._DKIND
     &                + kphHeII(i,j,k) * HeIIp(i) / 4._DKIND
            if ( (iradtrans .eq. 1) .and. (irt_honly .eq. 0) )
     &          scoef = scoef + kphHI(i,j,k) * HIp(i)

            acoef = - (k1(i) *HI(i,j,k)    - k2(i)*HII(i,j,k)
     &              +  k3(i) *HeI(i,j,k)/4._DKIND -
     &           k6(i)*HeIII(i,j,k)/4._DKIND
     &              +  k5(i) *HeII(i,j,k)/4._DKIND -
     &           k4(i)*HeII(i,j,k)/4._DKIND
     &              +  k14(i)*HM(i,j,k)
     &              -  k7(i) *HI(i,j,k)
     &              -  k18(i)*H2II(i,j,k)/2._DKIND)
            dep(i)  = ( scoef*dtit(i) + de(i,j,k) )
     &                / ( 1._DKIND + acoef*dtit(i) )

!           7) H2

            scoef = 2._DKIND*(k8(i)  * HM(i,j,k)   * HI(i,j,k)
     &            +       k10(i) * H2II(i,j,k) * HI(i,j,k)/2._DKIND
     &            +       k19(i) * H2II(i,j,k) * HM(i,j,k)/2._DKIND
     &            +       k22(i) * HI(i,j,k) * (HI(i,j,k))**2._DKIND)
            acoef = ( k13(i)*HI(i,j,k) + k11(i)*HII(i,j,k)
     &              + k12(i)*de(i,j,k) )
     &              + k29 + k31

            if (iradtrans .eq. 1) acoef = acoef + kdissH2I(i,j,k)

            if (idust .gt. 0) then
               scoef = scoef + 2._DKIND * h2dust(i) *
     &              HI(i,j,k) * rhoH(i)
            endif

            H2Ip(i) = ( scoef*dtit(i) + H2I(i,j,k) )
     &                / ( 1._DKIND + acoef*dtit(i) )

!           8) H-

            scoef = k7(i) * HI(i,j,k) * de(i,j,k) 
            acoef = (k8(i)  + k15(i))  * HI(i,j,k) + 
     &              (k16(i) + k17(i))  * HII(i,j,k) +  
     &	            k14(i) * de(i,j,k) + k19(i) * H2II(i,j,k)/2.0 +
     &	            k27
            HMp(i) = (scoef*dtit(i) + HM(i,j,k))
     &           / (1.0 + acoef*dtit(i))


!           9) H2+

            H2IIp(i) = 2._DKIND*( k9 (i)*HIp(i)*HIIp(i)
     &                    +   k11(i)*H2Ip(i)/2._DKIND*HIIp(i)
     &                    +   k17(i)*HMp(i)*HIIp(i)
     &                    + k29*H2Ip(i)
     &                    )
     &                 /  ( k10(i)*HIp(i) + k18(i)*dep(i)
     &                    + k19(i)*HMp(i)
     &                    + (k28+k30)
     &                    )

         endif                  ! itmask
         enddo
!     
      endif                     ! H2

!  --- (D) Now do extra 3-species for molecular HD ---
!     
      if (ispecies .gt. 2) then
         do i = is+1, ie+1
            if (itmask(i)) then
!     
!         1) DI
!     
            scoef =   (       k2(i) * DII(i,j,k) * de(i,j,k)
     &                 +      k51(i)* DII(i,j,k) * HI(i,j,k)
     &                 + 2._DKIND*k55(i)* HDI(i,j,k) *
     &              HI(i,j,k)/3._DKIND
     &                 )
            acoef  =    k1(i) * de(i,j,k)
     &             +    k50(i) * HII(i,j,k)
     &             +    k54(i) * H2I(i,j,k)/2._DKIND
     &             +    k56(i) * HM(i,j,k)
     &             + k24shield(i)
            if (iradtrans .eq. 1) acoef = acoef + kphHI(i,j,k)
            DIp(i)    = ( scoef*dtit(i) + DI(i,j,k) ) / 
     &                  ( 1._DKIND + acoef*dtit(i) )

!         2) DII
c 
            scoef =   (   k1(i)  * DI(i,j,k) * de(i,j,k)
     &            +       k50(i) * HII(i,j,k)* DI(i,j,k)
     &            +  2._DKIND*k53(i) * HII(i,j,k)* HDI(i,j,k)/3._DKIND
     &            )
     &            + k24shield(i)*DI(i,j,k)
            if (iradtrans .eq. 1) scoef = scoef + kphHI(i,j,k)*DI(i,j,k)
            acoef =    k2(i)  * de(i,j,k)
     &            +    k51(i) * HI(i,j,k)
     &            +    k52(i) * H2I(i,j,k)/2._DKIND

            DIIp(i)   = ( scoef*dtit(i) + DII(i,j,k) )
     &                 / ( 1._DKIND + acoef*dtit(i) )

!          3) HDI
c 
            scoef = 3._DKIND*(k52(i) * DII(i,j,k)* 
     &           H2I(i,j,k)/2._DKIND/2._DKIND
     &           + k54(i) * DI(i,j,k) * H2I(i,j,k)/2._DKIND/2._DKIND
     &           + 2._DKIND*k56(i) * DI(i,j,k) * HM(i,j,k)/2._DKIND
     &                 )
            acoef  =    k53(i) * HII(i,j,k)
     &             +    k55(i) * HI(i,j,k)

            HDIp(i)   = ( scoef*dtit(i) + HDI(i,j,k) )
     &                 / ( 1._DKIND + acoef*dtit(i) )

         endif                  ! itmask
         enddo
      endif

!   --- (E) Set densities from 1D temps to 3D fields ---

      do i = is+1, ie+1
         if (itmask(i)) then
         HIdot_prev(i) = abs(HI(i,j,k)-HIp(i)) /
     &           max(real(dtit(i), DKIND), tiny8)
         HI(i,j,k)    = max(real(HIp(i), RKIND), tiny)
         HII(i,j,k)   = max(real(HIIp(i), RKIND), tiny)
         HeI(i,j,k)   = max(real(HeIp(i), RKIND), tiny)
         HeII(i,j,k)  = max(real(HeIIp(i), RKIND), tiny)
         HeIII(i,j,k) = max(real(HeIIIp(i), RKIND), 1e-5_RKIND*tiny)

!        de(i,j,k)    = dep(i)

!        Use charge conservation to determine electron fraction

         dedot_prev(i) = de(i,j,k)
         de(i,j,k) = HII(i,j,k) + HeII(i,j,k)/4._RKIND +
     &        HeIII(i,j,k)/2._RKIND
         if (ispecies .gt. 1) 
     &        de(i,j,k) = de(i,j,k) - HM(i,j,k) + H2II(i,j,k)/2._RKIND
         dedot_prev(i) = abs(de(i,j,k)-dedot_prev(i))/
     &        max(dtit(i),tiny8)

         if (ispecies .gt. 1) then
            HM(i,j,k)    = max(real(HMp(i), RKIND), tiny)
            H2I(i,j,k)   = max(real(H2Ip(i),RKIND), tiny)
            H2II(i,j,k)  = max(real(H2IIp(i), RKIND), tiny)
         endif

         if (ispecies .gt. 2) then
            DI(i,j,k)    = max(real(DIp(i), RKIND), tiny)
            DII(i,j,k)   = max(real(DIIp(i), RKIND), tiny)
            HDI(i,j,k)   = max(real(HDIp(i), RKIND), tiny)
         endif
      endif                     ! itmask
!     

      if (HI(i,j,k) .ne. HI(i,j,k)) then
#ifdef _OPENMP
!$omp critical
         write(*,*) 'HUGE HI! :: ', i, j, k, HI(i,j,k)
!$omp end critical
#endif
      endif

      enddo                     ! end loop over i

      return
      end

! ------------------------------------------------------------------
!   This routine correct the highest abundence species to
!     insure conservation of particle number and charge.

      subroutine make_consistent_g(de, HI, HII, HeI, HeII, HeIII,
     &                        HM, H2I, H2II, DI, DII, HDI, metal, d,
     &                        is, ie, js, je, ks, ke,
     &                        in, jn, kn, ispecies, imetal, fh, dtoh)
! -------------------------------------------------------------------

      implicit NONE
#include "grackle_fortran_types.def"

!     Arguments

      integer in, jn, kn, is, ie, js, je, ks, ke, ispecies, imetal
      R_PREC  de(in,jn,kn),   HI(in,jn,kn),   HII(in,jn,kn),
     &        HeI(in,jn,kn), HeII(in,jn,kn), HeIII(in,jn,kn),
     &        d(in,jn,kn), metal(in,jn,kn),
     &        HM(in,jn,kn),  H2I(in,jn,kn), H2II(in,jn,kn),
     &        DI(in,jn,kn),  DII(in,jn,kn), HDI(in,jn,kn)
      real*8 fh, dtoh

!     locals

      integer i, j, k
      real*8 totalH(in), totalHe(in),
     &       totalD, metalfree(in)
      R_PREC correctH, correctHe, correctD

!     Loop over all zones

      do k = ks+1, ke+1
      do j = js+1, je+1

!     Compute total densities of H and He
!         (ensure non-negativity)

      if (imetal .eq. 1) then
         do i = is+1, ie+1
            metalfree(i) = d(i,j,k) - metal(i,j,k)
         enddo
      else
         do i = is+1, ie+1
            metalfree(i) = d(i,j,k)
         enddo
      endif

      do i = is+1, ie+1
         HI   (i,j,k) = abs(HI   (i,j,k))
         HII  (i,j,k) = abs(HII  (i,j,k))
         HeI  (i,j,k) = abs(HeI  (i,j,k))
         HeII (i,j,k) = abs(HeII (i,j,k))
         HeIII(i,j,k) = abs(HeIII(i,j,k))
         totalH(i) = HI(i,j,k) + HII(i,j,k)
         totalHe(i) = HeI(i,j,k) + HeII(i,j,k) + HeIII(i,j,k)
      enddo

!     include molecular hydrogen

      if (ispecies .gt. 1) then
         do i = is+1, ie+1
            HM   (i,j,k) = abs(HM   (i,j,k))
            H2II (i,j,k) = abs(H2II (i,j,k))
            H2I  (i,j,k) = abs(H2I  (i,j,k))
            totalH(i) = totalH(i) + HM(i,j,k) + H2I(i,j,k) + H2II(i,j,k)
         enddo
      endif

!     Correct densities by keeping fractions the same

      do i = is+1, ie+1
         correctH = real(fh*metalfree(i)/totalH(i), RKIND)
         HI(i,j,k)  = HI(i,j,k)*correctH
         HII(i,j,k) = HII(i,j,k)*correctH

         correctHe = real((1._DKIND - fh)*
     &        metalfree(i)/totalHe(i), RKIND)
         HeI(i,j,k)   = HeI(i,j,k)*correctHe
         HeII(i,j,k)  = HeII(i,j,k)*correctHe
         HeIII(i,j,k) = HeIII(i,j,k)*correctHe

!     Correct molecular hydrogen-related fractions

         if (ispecies .gt. 1) then
            HM   (i,j,k) = HM(i,j,k)*correctH
            H2II (i,j,k) = H2II(i,j,k)*correctH
            H2I  (i,j,k) = H2I(i,j,k)*correctH
         endif
      enddo

!     Do the same thing for deuterium (ignore HD) Assumes dtoh is small

      if (ispecies .gt. 2) then
         do i = is+1, ie+1
            DI  (i,j,k) = abs(DI  (i,j,k))
            DII (i,j,k) = abs(DII (i,j,k))
            HDI (i,j,k) = abs(HDI (i,j,k))
            totalD = DI(i,j,k) + DII(i,j,k) +
     &           2._DKIND/3._DKIND*HDI(i,j,k)
            correctD = real(fh*dtoh*metalfree(i)/totalD, RKIND)
            DI  (i,j,k) = DI (i,j,k)*correctD
            DII (i,j,k) = DII(i,j,k)*correctD
            HDI (i,j,k) = HDI(i,j,k)*correctD
         enddo
      endif

!       Set the electron density

      do i = is+1, ie+1
         de (i,j,k) = HII(i,j,k) + HeII(i,j,k)/4._RKIND +
     &        HeIII(i,j,k)/2._RKIND
         if (ispecies .gt. 1) de(i,j,k) = de(i,j,k)
     &        - HM(i,j,k) + H2II(i,j,k)/2._RKIND
      enddo

      enddo  ! end loop over j
      enddo  ! end loop over k

      return
      end<|MERGE_RESOLUTION|>--- conflicted
+++ resolved
@@ -1849,12 +1849,11 @@
      &             +      k19(i)* H2II(i,j,k)* HM(i,j,k)/2._DKIND
      &             + 2._DKIND*k31   * H2I(i,j,k)/2._DKIND
             if (iradtrans .eq. 1)
-<<<<<<< HEAD
-     &      scoef = scoef+2._DKIND* kdissH2I(i,j,k)* H2I(i,j,k)/2._DKIND
-=======
+     &      scoef = scoef+2._DKIND* kdissH2I(i,j,k)* &
+     &                                     H2I(i,j,k)/2._DKIND
+
      &          scoef = scoef+ 2._DKIND* kdissH2I(i,j,k)
      &                        * H2I(i,j,k)/2._DKIND !AJE-RT
->>>>>>> 815ef758
             acoef  =      k1(i) * de(i,j,k)
      &             +      k7(i) * de(i,j,k)  
      &             +      k8(i) * HM(i,j,k)
@@ -1890,12 +1889,9 @@
      &             +    k57(i) * HI(i,j,k) * HI(i,j,k)
      &             +    k58(i) * HI(i,j,k) * HeI(i,j,k)/4._DKIND
      &             + k24shield(i)*HI(i,j,k)
+
             if (iradtrans .eq. 1) 
-<<<<<<< HEAD
      &          scoef = scoef + kphHI(i,j,k) * HI(i,j,k)
-=======
-     &         scoef = scoef + kphHI(i,j,k) * HI(i,j,k) ! AJE-RT
->>>>>>> 815ef758
 
             acoef  =    k2(i)  * de(i,j,k)
      &             +    k9(i)  * HI(i,j,k)
